--- conflicted
+++ resolved
@@ -106,13 +106,17 @@
     PACKAGE_VERSION_PATCH
 )
 
-<<<<<<< HEAD
 # shared library ABI version number, can be overridden by package maintainers
 # using -DGFLAGS_SOVERSION=XXX on the command-line
 if (GFLAGS_SOVERSION)
   set (PACKAGE_SOVERSION "${GFLAGS_SOVERSION}")
 else ()
-  set (PACKAGE_SOVERSION "${PACKAGE_VERSION_MAJOR}")
+  # TODO: Change default SOVERSION back to PACKAGE_VERSION_MAJOR with the
+  #       next increase of major version number (i.e., 3.0.0 -> SOVERSION 3)
+  #       The <major>.<minor> SOVERSION should be used for the 2.x releases
+  #       versions only which temporarily broke the API by changing the default
+  #       namespace from "google" to "gflags".
+  set (PACKAGE_SOVERSION "${PACKAGE_VERSION_MAJOR}.${PACKAGE_VERSION_MINOR}")
 endif ()
 
 # when gflags is included as subproject (e.g., as Git submodule/subtree) in the source
@@ -128,9 +132,6 @@
 
 # prefix for package variables in CMake configuration file
 string (TOUPPER "${PACKAGE_NAME}" PACKAGE_PREFIX)
-=======
-set (PACKAGE_SOVERSION "${PACKAGE_VERSION_MAJOR}.${PACKAGE_VERSION_MINOR}")
->>>>>>> b90a325e
 
 # ----------------------------------------------------------------------------
 # options
