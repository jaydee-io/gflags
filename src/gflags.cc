// Copyright (c) 1999, Google Inc.
// All rights reserved.
//
// Redistribution and use in source and binary forms, with or without
// modification, are permitted provided that the following conditions are
// met:
//
//     * Redistributions of source code must retain the above copyright
// notice, this list of conditions and the following disclaimer.
//     * Redistributions in binary form must reproduce the above
// copyright notice, this list of conditions and the following disclaimer
// in the documentation and/or other materials provided with the
// distribution.
//     * Neither the name of Google Inc. nor the names of its
// contributors may be used to endorse or promote products derived from
// this software without specific prior written permission.
//
// THIS SOFTWARE IS PROVIDED BY THE COPYRIGHT HOLDERS AND CONTRIBUTORS
// "AS IS" AND ANY EXPRESS OR IMPLIED WARRANTIES, INCLUDING, BUT NOT
// LIMITED TO, THE IMPLIED WARRANTIES OF MERCHANTABILITY AND FITNESS FOR
// A PARTICULAR PURPOSE ARE DISCLAIMED. IN NO EVENT SHALL THE COPYRIGHT
// OWNER OR CONTRIBUTORS BE LIABLE FOR ANY DIRECT, INDIRECT, INCIDENTAL,
// SPECIAL, EXEMPLARY, OR CONSEQUENTIAL DAMAGES (INCLUDING, BUT NOT
// LIMITED TO, PROCUREMENT OF SUBSTITUTE GOODS OR SERVICES; LOSS OF USE,
// DATA, OR PROFITS; OR BUSINESS INTERRUPTION) HOWEVER CAUSED AND ON ANY
// THEORY OF LIABILITY, WHETHER IN CONTRACT, STRICT LIABILITY, OR TORT
// (INCLUDING NEGLIGENCE OR OTHERWISE) ARISING IN ANY WAY OUT OF THE USE
// OF THIS SOFTWARE, EVEN IF ADVISED OF THE POSSIBILITY OF SUCH DAMAGE.

// ---
// Revamped and reorganized by Craig Silverstein
//
// This file contains the implementation of all our command line flags
// stuff.  Here's how everything fits together
//
// * FlagRegistry owns CommandLineFlags owns FlagValue.
// * FlagSaver holds a FlagRegistry (saves it at construct time,
//     restores it at destroy time).
// * CommandLineFlagParser lives outside that hierarchy, but works on
//     CommandLineFlags (modifying the FlagValues).
// * Free functions like SetCommandLineOption() work via one of the
//     above (such as CommandLineFlagParser).
//
// In more detail:
//
// -- The main classes that hold flag data:
//
// FlagValue holds the current value of a flag.  It's
// pseudo-templatized: every operation on a FlagValue is typed.  It
// also deals with storage-lifetime issues (so flag values don't go
// away in a destructor), which is why we need a whole class to hold a
// variable's value.
//
// CommandLineFlag is all the information about a single command-line
// flag.  It has a FlagValue for the flag's current value, but also
// the flag's name, type, etc.
//
// FlagRegistry is a collection of CommandLineFlags.  There's the
// global registry, which is where flags defined via DEFINE_foo()
// live.  But it's possible to define your own flag, manually, in a
// different registry you create.  (In practice, multiple registries
// are used only by FlagSaver).
//
// A given FlagValue is owned by exactly one CommandLineFlag.  A given
// CommandLineFlag is owned by exactly one FlagRegistry.  FlagRegistry
// has a lock; any operation that writes to a FlagValue or
// CommandLineFlag owned by that registry must acquire the
// FlagRegistry lock before doing so.
//
// --- Some other classes and free functions:
//
// CommandLineFlagInfo is a client-exposed version of CommandLineFlag.
// Once it's instantiated, it has no dependencies or relationships
// with any other part of this file.
//
// FlagRegisterer is the helper class used by the DEFINE_* macros to
// allow work to be done at global initialization time.
//
// CommandLineFlagParser is the class that reads from the commandline
// and instantiates flag values based on that.  It needs to poke into
// the innards of the FlagValue->CommandLineFlag->FlagRegistry class
// hierarchy to do that.  It's careful to acquire the FlagRegistry
// lock before doing any writing or other non-const actions.
//
// GetCommandLineOption is just a hook into registry routines to
// retrieve a flag based on its name.  SetCommandLineOption, on the
// other hand, hooks into CommandLineFlagParser.  Other API functions
// are, similarly, mostly hooks into the functionality described above.

#include "config.h"
#include "gflags.h"

#include <assert.h>
#include <ctype.h>
#include <errno.h>
#if defined(HAVE_FNMATCH_H)
#  include <fnmatch.h>
#elif defined(_MSC_VER) && defined(HAVE_SHLWAPI_H)
#  include <shlwapi.h>
#  pragma comment(lib, "shlwapi.lib")
#endif
#include <stdarg.h> // For va_list and related operations
#include <stdio.h>
#include <string.h>

#include <algorithm>
#include <map>
#include <string>
#include <utility>     // for pair<>
#include <vector>

#include "mutex.h"
#include "util.h"

// Special flags, type 1: the 'recursive' flags.  They set another flag's val.
DEFINE_string(flagfile,   "", "load flags from file");
DEFINE_string(fromenv,    "", "set flags from the environment"
                              " [use 'export FLAGS_flag1=value']");
DEFINE_string(tryfromenv, "", "set flags from the environment if present");

// Special flags, type 2: the 'parsing' flags.  They modify how we parse.
DEFINE_string(undefok, "", "comma-separated list of flag names that it is okay to specify "
                           "on the command line even if the program does not define a flag "
                           "with that name.  IMPORTANT: flags in this list that have "
                           "arguments MUST use the flag=value format");

namespace GFLAGS_NAMESPACE {

using std::map;
using std::pair;
using std::sort;
using std::string;
using std::vector;

// This is used by the unittest to test error-exit code
void GFLAGS_DLL_DECL (*gflags_exitfunc)(int) = &exit;  // from stdlib.h


// The help message indicating that the commandline flag has been
// 'stripped'. It will not show up when doing "-help" and its
// variants. The flag is stripped if STRIP_FLAG_HELP is set to 1
// before including base/gflags.h

// This is used by this file, and also in gflags_reporting.cc
const char kStrippedFlagHelp[] = "\001\002\003\004 (unknown) \004\003\002\001";

namespace {

// There are also 'reporting' flags, in gflags_reporting.cc.

static const char kError[] = "ERROR: ";

// Indicates that undefined options are to be ignored.
// Enables deferred processing of flags in dynamically loaded libraries.
static bool allow_command_line_reparsing = false;

static bool logging_is_probably_set_up = false;

// This is a 'prototype' validate-function.  'Real' validate
// functions, take a flag-value as an argument: ValidateFn(bool) or
// ValidateFn(uint64).  However, for easier storage, we strip off this
// argument and then restore it when actually calling the function on
// a flag value.
typedef bool (*ValidateFnProto)();

// Whether we should die when reporting an error.
enum DieWhenReporting { DIE, DO_NOT_DIE };

// Report Error and exit if requested.
static void ReportError(DieWhenReporting should_die, const char* format, ...) {
  char error_message[255];
  va_list ap;
  va_start(ap, format);
  vsnprintf(error_message, sizeof(error_message), format, ap);
  va_end(ap);
  fprintf(stderr, "%s", error_message);
  fflush(stderr);   // should be unnecessary, but cygwin's rxvt buffers stderr
  if (should_die == DIE) gflags_exitfunc(1);
}


// --------------------------------------------------------------------
// FlagValue
//    This represent the value a single flag might have.  The major
//    functionality is to convert from a string to an object of a
//    given type, and back.  Thread-compatible.
// --------------------------------------------------------------------

class CommandLineFlag;
class FlagValue {
 public:
  FlagValue(void* valbuf, const char* type, bool transfer_ownership_of_value);
  ~FlagValue();

  bool ParseFrom(const char* spec);
  string ToString() const;

 private:
  friend class CommandLineFlag;  // for many things, including Validate()
  friend class GFLAGS_NAMESPACE::FlagSaverImpl;  // calls New()
  friend class FlagRegistry;     // checks value_buffer_ for flags_by_ptr_ map
  template <typename T> friend T GetFromEnv(const char*, const char*, T);
  friend bool TryParseLocked(const CommandLineFlag*, FlagValue*,
                             const char*, string*);  // for New(), CopyFrom()

  enum ValueType {
    FV_BOOL = 0,
    FV_INT32 = 1,
    FV_INT64 = 2,
    FV_UINT64 = 3,
    FV_DOUBLE = 4,
    FV_STRING = 5,
    FV_MAX_INDEX = 5,
  };
  const char* TypeName() const;
  bool Equal(const FlagValue& x) const;
  FlagValue* New() const;   // creates a new one with default value
  void CopyFrom(const FlagValue& x);
  int ValueSize() const;

  // Calls the given validate-fn on value_buffer_, and returns
  // whatever it returns.  But first casts validate_fn_proto to a
  // function that takes our value as an argument (eg void
  // (*validate_fn)(bool) for a bool flag).
  bool Validate(const char* flagname, ValidateFnProto validate_fn_proto) const;

  void* value_buffer_;          // points to the buffer holding our data
  int8 type_;                   // how to interpret value_
  bool owns_value_;         // whether to free value on destruct

  FlagValue(const FlagValue&);   // no copying!
  void operator=(const FlagValue&);
};


// This could be a templated method of FlagValue, but doing so adds to the
// size of the .o.  Since there's no type-safety here anyway, macro is ok.
#define VALUE_AS(type)  *reinterpret_cast<type*>(value_buffer_)
#define OTHER_VALUE_AS(fv, type)  *reinterpret_cast<type*>(fv.value_buffer_)
#define SET_VALUE_AS(type, value)  VALUE_AS(type) = (value)

FlagValue::FlagValue(void* valbuf, const char* type,
                     bool transfer_ownership_of_value)
    : value_buffer_(valbuf),
      owns_value_(transfer_ownership_of_value) {
  for (type_ = 0; type_ <= FV_MAX_INDEX; ++type_) {
    if (!strcmp(type, TypeName())) {
      break;
    }
  }
  assert(type_ <= FV_MAX_INDEX);  // Unknown typename
}

FlagValue::~FlagValue() {
  if (!owns_value_) {
    return;
  }
  switch (type_) {
    case FV_BOOL: delete reinterpret_cast<bool*>(value_buffer_); break;
    case FV_INT32: delete reinterpret_cast<int32*>(value_buffer_); break;
    case FV_INT64: delete reinterpret_cast<int64*>(value_buffer_); break;
    case FV_UINT64: delete reinterpret_cast<uint64*>(value_buffer_); break;
    case FV_DOUBLE: delete reinterpret_cast<double*>(value_buffer_); break;
    case FV_STRING: delete reinterpret_cast<string*>(value_buffer_); break;
  }
}

bool FlagValue::ParseFrom(const char* value) {
  if (type_ == FV_BOOL) {
    const char* kTrue[] = { "1", "t", "true", "y", "yes" };
    const char* kFalse[] = { "0", "f", "false", "n", "no" };
    COMPILE_ASSERT(sizeof(kTrue) == sizeof(kFalse), true_false_equal);
    for (size_t i = 0; i < sizeof(kTrue)/sizeof(*kTrue); ++i) {
      if (strcasecmp(value, kTrue[i]) == 0) {
        SET_VALUE_AS(bool, true);
        return true;
      } else if (strcasecmp(value, kFalse[i]) == 0) {
        SET_VALUE_AS(bool, false);
        return true;
      }
    }
    return false;   // didn't match a legal input

  } else if (type_ == FV_STRING) {
    SET_VALUE_AS(string, value);
    return true;
  }

  // OK, it's likely to be numeric, and we'll be using a strtoXXX method.
  if (value[0] == '\0')   // empty-string is only allowed for string type.
    return false;
  char* end;
  // Leading 0x puts us in base 16.  But leading 0 does not put us in base 8!
  // It caused too many bugs when we had that behavior.
  int base = 10;    // by default
  if (value[0] == '0' && (value[1] == 'x' || value[1] == 'X'))
    base = 16;
  errno = 0;

  switch (type_) {
    case FV_INT32: {
      const int64 r = strto64(value, &end, base);
      if (errno || end != value + strlen(value))  return false;  // bad parse
      if (static_cast<int32>(r) != r)  // worked, but number out of range
        return false;
      SET_VALUE_AS(int32, static_cast<int32>(r));
      return true;
    }
    case FV_INT64: {
      const int64 r = strto64(value, &end, base);
      if (errno || end != value + strlen(value))  return false;  // bad parse
      SET_VALUE_AS(int64, r);
      return true;
    }
    case FV_UINT64: {
      while (*value == ' ') value++;
      if (*value == '-') return false;  // negative number
      const uint64 r = strtou64(value, &end, base);
      if (errno || end != value + strlen(value))  return false;  // bad parse
      SET_VALUE_AS(uint64, r);
      return true;
    }
    case FV_DOUBLE: {
      const double r = strtod(value, &end);
      if (errno || end != value + strlen(value))  return false;  // bad parse
      SET_VALUE_AS(double, r);
      return true;
    }
    default: {
      assert(false);  // unknown type
      return false;
    }
  }
}

string FlagValue::ToString() const {
  char intbuf[64];    // enough to hold even the biggest number
  switch (type_) {
    case FV_BOOL:
      return VALUE_AS(bool) ? "true" : "false";
    case FV_INT32:
      snprintf(intbuf, sizeof(intbuf), "%" PRId32, VALUE_AS(int32));
      return intbuf;
    case FV_INT64:
      snprintf(intbuf, sizeof(intbuf), "%" PRId64, VALUE_AS(int64));
      return intbuf;
    case FV_UINT64:
      snprintf(intbuf, sizeof(intbuf), "%" PRIu64, VALUE_AS(uint64));
      return intbuf;
    case FV_DOUBLE:
      snprintf(intbuf, sizeof(intbuf), "%.17g", VALUE_AS(double));
      return intbuf;
    case FV_STRING:
      return VALUE_AS(string);
    default:
      assert(false);
      return "";  // unknown type
  }
}

bool FlagValue::Validate(const char* flagname,
                         ValidateFnProto validate_fn_proto) const {
  switch (type_) {
    case FV_BOOL:
      return reinterpret_cast<bool (*)(const char*, bool)>(
          validate_fn_proto)(flagname, VALUE_AS(bool));
    case FV_INT32:
      return reinterpret_cast<bool (*)(const char*, int32)>(
          validate_fn_proto)(flagname, VALUE_AS(int32));
    case FV_INT64:
      return reinterpret_cast<bool (*)(const char*, int64)>(
          validate_fn_proto)(flagname, VALUE_AS(int64));
    case FV_UINT64:
      return reinterpret_cast<bool (*)(const char*, uint64)>(
          validate_fn_proto)(flagname, VALUE_AS(uint64));
    case FV_DOUBLE:
      return reinterpret_cast<bool (*)(const char*, double)>(
          validate_fn_proto)(flagname, VALUE_AS(double));
    case FV_STRING:
      return reinterpret_cast<bool (*)(const char*, const string&)>(
          validate_fn_proto)(flagname, VALUE_AS(string));
    default:
      assert(false);  // unknown type
      return false;
  }
}

const char* FlagValue::TypeName() const {
  static const char types[] =
      "bool\0xx"
      "int32\0x"
      "int64\0x"
      "uint64\0"
      "double\0"
      "string";
  if (type_ > FV_MAX_INDEX) {
    assert(false);
    return "";
  }
  // Directly indexing the strings in the 'types' string, each of them is 7 bytes long.
  return &types[type_ * 7];
}

bool FlagValue::Equal(const FlagValue& x) const {
  if (type_ != x.type_)
    return false;
  switch (type_) {
    case FV_BOOL:   return VALUE_AS(bool) == OTHER_VALUE_AS(x, bool);
    case FV_INT32:  return VALUE_AS(int32) == OTHER_VALUE_AS(x, int32);
    case FV_INT64:  return VALUE_AS(int64) == OTHER_VALUE_AS(x, int64);
    case FV_UINT64: return VALUE_AS(uint64) == OTHER_VALUE_AS(x, uint64);
    case FV_DOUBLE: return VALUE_AS(double) == OTHER_VALUE_AS(x, double);
    case FV_STRING: return VALUE_AS(string) == OTHER_VALUE_AS(x, string);
    default: assert(false); return false;  // unknown type
  }
}

FlagValue* FlagValue::New() const {
  const char *type = TypeName();
  switch (type_) {
    case FV_BOOL:   return new FlagValue(new bool(false), type, true);
    case FV_INT32:  return new FlagValue(new int32(0), type, true);
    case FV_INT64:  return new FlagValue(new int64(0), type, true);
    case FV_UINT64: return new FlagValue(new uint64(0), type, true);
    case FV_DOUBLE: return new FlagValue(new double(0.0), type, true);
    case FV_STRING: return new FlagValue(new string, type, true);
    default: assert(false); return NULL;  // unknown type
  }
}

void FlagValue::CopyFrom(const FlagValue& x) {
  assert(type_ == x.type_);
  switch (type_) {
    case FV_BOOL:   SET_VALUE_AS(bool, OTHER_VALUE_AS(x, bool));      break;
    case FV_INT32:  SET_VALUE_AS(int32, OTHER_VALUE_AS(x, int32));    break;
    case FV_INT64:  SET_VALUE_AS(int64, OTHER_VALUE_AS(x, int64));    break;
    case FV_UINT64: SET_VALUE_AS(uint64, OTHER_VALUE_AS(x, uint64));  break;
    case FV_DOUBLE: SET_VALUE_AS(double, OTHER_VALUE_AS(x, double));  break;
    case FV_STRING: SET_VALUE_AS(string, OTHER_VALUE_AS(x, string));  break;
    default: assert(false);  // unknown type
  }
}

int FlagValue::ValueSize() const {
  if (type_ > FV_MAX_INDEX) {
    assert(false);  // unknown type
    return 0;
  }
  static const uint8 valuesize[] = {
    sizeof(bool),
    sizeof(int32),
    sizeof(int64),
    sizeof(uint64),
    sizeof(double),
    sizeof(string),
  };
  return valuesize[type_];
}

// --------------------------------------------------------------------
// CommandLineFlag
//    This represents a single flag, including its name, description,
//    default value, and current value.  Mostly this serves as a
//    struct, though it also knows how to register itself.
//       All CommandLineFlags are owned by a (exactly one)
//    FlagRegistry.  If you wish to modify fields in this class, you
//    should acquire the FlagRegistry lock for the registry that owns
//    this flag.
// --------------------------------------------------------------------

class CommandLineFlag {
 public:
  // Note: we take over memory-ownership of current_val and default_val.
  CommandLineFlag(const char* name, const char* help, const char* filename,
                  FlagValue* current_val, FlagValue* default_val);
  ~CommandLineFlag();

  const char* name() const { return name_; }
  const char* help() const { return help_; }
  const char* filename() const { return file_; }
  const char* CleanFileName() const;  // nixes irrelevant prefix such as homedir
  string current_value() const { return current_->ToString(); }
  string default_value() const { return defvalue_->ToString(); }
  const char* type_name() const { return defvalue_->TypeName(); }
  ValidateFnProto validate_function() const { return validate_fn_proto_; }
  const void* flag_ptr() const { return current_->value_buffer_; }

  void FillCommandLineFlagInfo(struct CommandLineFlagInfo* result);

  // If validate_fn_proto_ is non-NULL, calls it on value, returns result.
  bool Validate(const FlagValue& value) const;
  bool ValidateCurrent() const { return Validate(*current_); }

 private:
  // for SetFlagLocked() and setting flags_by_ptr_
  friend class FlagRegistry;
  friend class GFLAGS_NAMESPACE::FlagSaverImpl;  // for cloning the values
  // set validate_fn
  friend bool AddFlagValidator(const void*, ValidateFnProto);

  // This copies all the non-const members: modified, processed, defvalue, etc.
  void CopyFrom(const CommandLineFlag& src);

  void UpdateModifiedBit();

  const char* const name_;     // Flag name
  const char* const help_;     // Help message
  const char* const file_;     // Which file did this come from?
  bool modified_;              // Set after default assignment?
  FlagValue* defvalue_;        // Default value for flag
  FlagValue* current_;         // Current value for flag
  // This is a casted, 'generic' version of validate_fn, which actually
  // takes a flag-value as an arg (void (*validate_fn)(bool), say).
  // When we pass this to current_->Validate(), it will cast it back to
  // the proper type.  This may be NULL to mean we have no validate_fn.
  ValidateFnProto validate_fn_proto_;

  CommandLineFlag(const CommandLineFlag&);   // no copying!
  void operator=(const CommandLineFlag&);
};

CommandLineFlag::CommandLineFlag(const char* name, const char* help,
                                 const char* filename,
                                 FlagValue* current_val, FlagValue* default_val)
    : name_(name), help_(help), file_(filename), modified_(false),
      defvalue_(default_val), current_(current_val), validate_fn_proto_(NULL) {
}

CommandLineFlag::~CommandLineFlag() {
  delete current_;
  delete defvalue_;
}

const char* CommandLineFlag::CleanFileName() const {
  // Compute top-level directory & file that this appears in
  // search full path backwards.
  // Stop going backwards at kRootDir; and skip by the first slash.
  static const char kRootDir[] = "";    // can set this to root directory,

  if (sizeof(kRootDir)-1 == 0)          // no prefix to strip
    return filename();

  const char* clean_name = filename() + strlen(filename()) - 1;
  while ( clean_name > filename() ) {
    if (*clean_name == PATH_SEPARATOR) {
      if (strncmp(clean_name, kRootDir, sizeof(kRootDir)-1) == 0) {
        clean_name += sizeof(kRootDir)-1;    // past root-dir
        break;
      }
    }
    --clean_name;
  }
  while ( *clean_name == PATH_SEPARATOR ) ++clean_name;  // Skip any slashes
  return clean_name;
}

void CommandLineFlag::FillCommandLineFlagInfo(
    CommandLineFlagInfo* result) {
  result->name = name();
  result->type = type_name();
  result->description = help();
  result->current_value = current_value();
  result->default_value = default_value();
  result->filename = CleanFileName();
  UpdateModifiedBit();
  result->is_default = !modified_;
  result->has_validator_fn = validate_function() != NULL;
  result->flag_ptr = flag_ptr();
}

void CommandLineFlag::UpdateModifiedBit() {
  // Update the "modified" bit in case somebody bypassed the
  // Flags API and wrote directly through the FLAGS_name variable.
  if (!modified_ && !current_->Equal(*defvalue_)) {
    modified_ = true;
  }
}

void CommandLineFlag::CopyFrom(const CommandLineFlag& src) {
  // Note we only copy the non-const members; others are fixed at construct time
  if (modified_ != src.modified_) modified_ = src.modified_;
  if (!current_->Equal(*src.current_)) current_->CopyFrom(*src.current_);
  if (!defvalue_->Equal(*src.defvalue_)) defvalue_->CopyFrom(*src.defvalue_);
  if (validate_fn_proto_ != src.validate_fn_proto_)
    validate_fn_proto_ = src.validate_fn_proto_;
}

bool CommandLineFlag::Validate(const FlagValue& value) const {

  if (validate_function() == NULL)
    return true;
  else
    return value.Validate(name(), validate_function());
}


// --------------------------------------------------------------------
// FlagRegistry
//    A FlagRegistry singleton object holds all flag objects indexed
//    by their names so that if you know a flag's name (as a C
//    string), you can access or set it.  If the function is named
//    FooLocked(), you must own the registry lock before calling
//    the function; otherwise, you should *not* hold the lock, and
//    the function will acquire it itself if needed.
// --------------------------------------------------------------------

struct StringCmp {  // Used by the FlagRegistry map class to compare char*'s
  bool operator() (const char* s1, const char* s2) const {
    return (strcmp(s1, s2) < 0);
  }
};


class FlagRegistry {
 public:
  FlagRegistry() {
  }
  ~FlagRegistry() {
    // Not using STLDeleteElements as that resides in util and this
    // class is base.
    for (FlagMap::iterator p = flags_.begin(), e = flags_.end(); p != e; ++p) {
      CommandLineFlag* flag = p->second;
      delete flag;
    }
  }

  static void DeleteGlobalRegistry() {
    delete global_registry_;
    global_registry_ = NULL;
  }

  // Store a flag in this registry.  Takes ownership of the given pointer.
  void RegisterFlag(CommandLineFlag* flag);

  void Lock() { lock_.Lock(); }
  void Unlock() { lock_.Unlock(); }

  // Returns the flag object for the specified name, or NULL if not found.
  CommandLineFlag* FindFlagLocked(const char* name);

  // Returns the flag object whose current-value is stored at flag_ptr.
  // That is, for whom current_->value_buffer_ == flag_ptr
  CommandLineFlag* FindFlagViaPtrLocked(const void* flag_ptr);

  // A fancier form of FindFlag that works correctly if name is of the
  // form flag=value.  In that case, we set key to point to flag, and
  // modify v to point to the value (if present), and return the flag
  // with the given name.  If the flag does not exist, returns NULL
  // and sets error_message.
  CommandLineFlag* SplitArgumentLocked(const char* argument,
                                       string* key, const char** v,
                                       string* error_message);

  // Set the value of a flag.  If the flag was successfully set to
  // value, set msg to indicate the new flag-value, and return true.
  // Otherwise, set msg to indicate the error, leave flag unchanged,
  // and return false.  msg can be NULL.
  bool SetFlagLocked(CommandLineFlag* flag, const char* value,
                     FlagSettingMode set_mode, string* msg);

  static FlagRegistry* GlobalRegistry();   // returns a singleton registry

 private:
  friend class GFLAGS_NAMESPACE::FlagSaverImpl;  // reads all the flags in order to copy them
  friend class CommandLineFlagParser;    // for ValidateAllFlags
  friend void GFLAGS_NAMESPACE::GetAllFlags(vector<CommandLineFlagInfo>*);

  // The map from name to flag, for FindFlagLocked().
  typedef map<const char*, CommandLineFlag*, StringCmp> FlagMap;
  typedef FlagMap::iterator FlagIterator;
  typedef FlagMap::const_iterator FlagConstIterator;
  FlagMap flags_;

  // The map from current-value pointer to flag, fo FindFlagViaPtrLocked().
  typedef map<const void*, CommandLineFlag*> FlagPtrMap;
  FlagPtrMap flags_by_ptr_;

  static FlagRegistry* global_registry_;   // a singleton registry

  Mutex lock_;
  static Mutex global_registry_lock_;

  static void InitGlobalRegistry();

  // Disallow
  FlagRegistry(const FlagRegistry&);
  FlagRegistry& operator=(const FlagRegistry&);
};

class FlagRegistryLock {
 public:
  explicit FlagRegistryLock(FlagRegistry* fr) : fr_(fr) { fr_->Lock(); }
  ~FlagRegistryLock() { fr_->Unlock(); }
 private:
  FlagRegistry *const fr_;
};


void FlagRegistry::RegisterFlag(CommandLineFlag* flag) {
  Lock();
  pair<FlagIterator, bool> ins =
    flags_.insert(pair<const char*, CommandLineFlag*>(flag->name(), flag));
  if (ins.second == false) {   // means the name was already in the map
    if (strcmp(ins.first->second->filename(), flag->filename()) != 0) {
      ReportError(DIE, "ERROR: flag '%s' was defined more than once "
                  "(in files '%s' and '%s').\n",
                  flag->name(),
                  ins.first->second->filename(),
                  flag->filename());
    } else {
      ReportError(DIE, "ERROR: something wrong with flag '%s' in file '%s'.  "
                  "One possibility: file '%s' is being linked both statically "
                  "and dynamically into this executable.\n",
                  flag->name(),
                  flag->filename(), flag->filename());
    }
  }
  // Also add to the flags_by_ptr_ map.
  flags_by_ptr_[flag->current_->value_buffer_] = flag;
  Unlock();
}

CommandLineFlag* FlagRegistry::FindFlagLocked(const char* name) {
  FlagConstIterator i = flags_.find(name);
  if (i == flags_.end()) {
    return NULL;
  } else {
    return i->second;
  }
}

CommandLineFlag* FlagRegistry::FindFlagViaPtrLocked(const void* flag_ptr) {
  FlagPtrMap::const_iterator i = flags_by_ptr_.find(flag_ptr);
  if (i == flags_by_ptr_.end()) {
    return NULL;
  } else {
    return i->second;
  }
}

CommandLineFlag* FlagRegistry::SplitArgumentLocked(const char* arg,
                                                   string* key,
                                                   const char** v,
                                                   string* error_message) {
  // Find the flag object for this option
  const char* flag_name;
  const char* value = strchr(arg, '=');
  if (value == NULL) {
    key->assign(arg);
    *v = NULL;
  } else {
    // Strip out the "=value" portion from arg
    key->assign(arg, value-arg);
    *v = ++value;    // advance past the '='
  }
  flag_name = key->c_str();

  CommandLineFlag* flag = FindFlagLocked(flag_name);

  if (flag == NULL) {
    // If we can't find the flag-name, then we should return an error.
    // The one exception is if 1) the flag-name is 'nox', 2) there
    // exists a flag named 'x', and 3) 'x' is a boolean flag.
    // In that case, we want to return flag 'x'.
    if (!(flag_name[0] == 'n' && flag_name[1] == 'o')) {
      // flag-name is not 'nox', so we're not in the exception case.
      *error_message = StringPrintf("%sunknown command line flag '%s'\n",
                                    kError, key->c_str());
      return NULL;
    }
    flag = FindFlagLocked(flag_name+2);
    if (flag == NULL) {
      // No flag named 'x' exists, so we're not in the exception case.
      *error_message = StringPrintf("%sunknown command line flag '%s'\n",
                                    kError, key->c_str());
      return NULL;
    }
    if (strcmp(flag->type_name(), "bool") != 0) {
      // 'x' exists but is not boolean, so we're not in the exception case.
      *error_message = StringPrintf(
          "%sboolean value (%s) specified for %s command line flag\n",
          kError, key->c_str(), flag->type_name());
      return NULL;
    }
    // We're in the exception case!
    // Make up a fake value to replace the "no" we stripped out
    key->assign(flag_name+2);   // the name without the "no"
    *v = "0";
  }

  // Assign a value if this is a boolean flag
  if (*v == NULL && strcmp(flag->type_name(), "bool") == 0) {
    *v = "1";    // the --nox case was already handled, so this is the --x case
  }

  return flag;
}

bool TryParseLocked(const CommandLineFlag* flag, FlagValue* flag_value,
                    const char* value, string* msg) {
  // Use tenative_value, not flag_value, until we know value is valid.
  FlagValue* tentative_value = flag_value->New();
  if (!tentative_value->ParseFrom(value)) {
    if (msg) {
      StringAppendF(msg,
                    "%sillegal value '%s' specified for %s flag '%s'\n",
                    kError, value,
                    flag->type_name(), flag->name());
    }
    delete tentative_value;
    return false;
  } else if (!flag->Validate(*tentative_value)) {
    if (msg) {
      StringAppendF(msg,
          "%sfailed validation of new value '%s' for flag '%s'\n",
          kError, tentative_value->ToString().c_str(),
          flag->name());
    }
    delete tentative_value;
    return false;
  } else {
    flag_value->CopyFrom(*tentative_value);
    if (msg) {
      StringAppendF(msg, "%s set to %s\n",
                    flag->name(), flag_value->ToString().c_str());
    }
    delete tentative_value;
    return true;
  }
}

bool FlagRegistry::SetFlagLocked(CommandLineFlag* flag,
                                 const char* value,
                                 FlagSettingMode set_mode,
                                 string* msg) {
  flag->UpdateModifiedBit();
  switch (set_mode) {
    case SET_FLAGS_VALUE: {
      // set or modify the flag's value
      if (!TryParseLocked(flag, flag->current_, value, msg))
        return false;
      flag->modified_ = true;
      break;
    }
    case SET_FLAG_IF_DEFAULT: {
      // set the flag's value, but only if it hasn't been set by someone else
      if (!flag->modified_) {
        if (!TryParseLocked(flag, flag->current_, value, msg))
          return false;
        flag->modified_ = true;
      } else {
        *msg = StringPrintf("%s set to %s",
                            flag->name(), flag->current_value().c_str());
      }
      break;
    }
    case SET_FLAGS_DEFAULT: {
      // modify the flag's default-value
      if (!TryParseLocked(flag, flag->defvalue_, value, msg))
        return false;
      if (!flag->modified_) {
        // Need to set both defvalue *and* current, in this case
        TryParseLocked(flag, flag->current_, value, NULL);
      }
      break;
    }
    default: {
      // unknown set_mode
      assert(false);
      return false;
    }
  }

  return true;
}

// Get the singleton FlagRegistry object
FlagRegistry* FlagRegistry::global_registry_ = NULL;
Mutex FlagRegistry::global_registry_lock_(Mutex::LINKER_INITIALIZED);

FlagRegistry* FlagRegistry::GlobalRegistry() {
  MutexLock acquire_lock(&global_registry_lock_);
  if (!global_registry_) {
    global_registry_ = new FlagRegistry;
  }
  return global_registry_;
}

// --------------------------------------------------------------------
// CommandLineFlagParser
//    Parsing is done in two stages.  In the first, we go through
//    argv.  For every flag-like arg we can make sense of, we parse
//    it and set the appropriate FLAGS_* variable.  For every flag-
//    like arg we can't make sense of, we store it in a vector,
//    along with an explanation of the trouble.  In stage 2, we
//    handle the 'reporting' flags like --help and --mpm_version.
//    (This is via a call to HandleCommandLineHelpFlags(), in
//    gflags_reporting.cc.)
//    An optional stage 3 prints out the error messages.
//       This is a bit of a simplification.  For instance, --flagfile
//    is handled as soon as it's seen in stage 1, not in stage 2.
// --------------------------------------------------------------------

class CommandLineFlagParser {
 public:
  // The argument is the flag-registry to register the parsed flags in
  explicit CommandLineFlagParser(FlagRegistry* reg) : registry_(reg) {}
  ~CommandLineFlagParser() {}

  // Stage 1: Every time this is called, it reads all flags in argv.
  // However, it ignores all flags that have been successfully set
  // before.  Typically this is only called once, so this 'reparsing'
  // behavior isn't important.  It can be useful when trying to
  // reparse after loading a dll, though.
  uint32 ParseNewCommandLineFlags(int* argc, char*** argv, bool remove_flags);

  // Stage 2: print reporting info and exit, if requested.
  // In gflags_reporting.cc:HandleCommandLineHelpFlags().

  // Stage 3: validate all the commandline flags that have validators
  // registered.
  void ValidateAllFlags();

  // Stage 4: report any errors and return true if any were found.
  bool ReportErrors();

  // Set a particular command line option.  "newval" is a string
  // describing the new value that the option has been set to.  If
  // option_name does not specify a valid option name, or value is not
  // a valid value for option_name, newval is empty.  Does recursive
  // processing for --flagfile and --fromenv.  Returns the new value
  // if everything went ok, or empty-string if not.  (Actually, the
  // return-string could hold many flag/value pairs due to --flagfile.)
  // NB: Must have called registry_->Lock() before calling this function.
  string ProcessSingleOptionLocked(CommandLineFlag* flag,
                                   const char* value,
                                   FlagSettingMode set_mode);

  // Set a whole batch of command line options as specified by contentdata,
  // which is in flagfile format (and probably has been read from a flagfile).
  // Returns the new value if everything went ok, or empty-string if
  // not.  (Actually, the return-string could hold many flag/value
  // pairs due to --flagfile.)
  // NB: Must have called registry_->Lock() before calling this function.
  string ProcessOptionsFromStringLocked(const string& contentdata,
                                        FlagSettingMode set_mode);

  // These are the 'recursive' flags, defined at the top of this file.
  // Whenever we see these flags on the commandline, we must take action.
  // These are called by ProcessSingleOptionLocked and, similarly, return
  // new values if everything went ok, or the empty-string if not.
  string ProcessFlagfileLocked(const string& flagval, FlagSettingMode set_mode);
  // diff fromenv/tryfromenv
  string ProcessFromenvLocked(const string& flagval, FlagSettingMode set_mode,
                              bool errors_are_fatal);

 private:
  FlagRegistry* const registry_;
  map<string, string> error_flags_;      // map from name to error message
  // This could be a set<string>, but we reuse the map to minimize the .o size
  map<string, string> undefined_names_;  // --[flag] name was not registered
};


// Parse a list of (comma-separated) flags.
static void ParseFlagList(const char* value, vector<string>* flags) {
  for (const char *p = value; p && *p; value = p) {
    p = strchr(value, ',');
    size_t len;
    if (p) {
      len = p - value;
      p++;
    } else {
      len = strlen(value);
    }

    if (len == 0)
      ReportError(DIE, "ERROR: empty flaglist entry\n");
    if (value[0] == '-')
      ReportError(DIE, "ERROR: flag \"%*s\" begins with '-'\n", len, value);

    flags->push_back(string(value, len));
  }
}

// Snarf an entire file into a C++ string.  This is just so that we
// can do all the I/O in one place and not worry about it everywhere.
// Plus, it's convenient to have the whole file contents at hand.
// Adds a newline at the end of the file.
#define PFATAL(s)  do { perror(s); gflags_exitfunc(1); } while (0)

static string ReadFileIntoString(const char* filename) {
  const int kBufSize = 8092;
  char buffer[kBufSize];
  string s;
  FILE* fp;
  if ((errno = SafeFOpen(&fp, filename, "r")) != 0) PFATAL(filename);
  size_t n;
  while ( (n=fread(buffer, 1, kBufSize, fp)) > 0 ) {
    if (ferror(fp))  PFATAL(filename);
    s.append(buffer, n);
  }
  fclose(fp);
  return s;
}

uint32 CommandLineFlagParser::ParseNewCommandLineFlags(int* argc, char*** argv,
                                                       bool remove_flags) {
  const char *program_name = strrchr((*argv)[0], PATH_SEPARATOR);   // nix path
  program_name = (program_name == NULL ? (*argv)[0] : program_name+1);

  int first_nonopt = *argc;        // for non-options moved to the end

  registry_->Lock();
  for (int i = 1; i < first_nonopt; i++) {
    char* arg = (*argv)[i];

    // Like getopt(), we permute non-option flags to be at the end.
    if (arg[0] != '-' ||           // must be a program argument
        (arg[0] == '-' && arg[1] == '\0')) {  // "-" is an argument, not a flag
      memmove((*argv) + i, (*argv) + i+1, (*argc - (i+1)) * sizeof((*argv)[i]));
      (*argv)[*argc-1] = arg;      // we go last
      first_nonopt--;              // we've been pushed onto the stack
      i--;                         // to undo the i++ in the loop
      continue;
    }

    if (arg[0] == '-') arg++;      // allow leading '-'
    if (arg[0] == '-') arg++;      // or leading '--'

    // -- alone means what it does for GNU: stop options parsing
    if (*arg == '\0') {
      first_nonopt = i+1;
      break;
    }

    // Find the flag object for this option
    string key;
    const char* value;
    string error_message;
    CommandLineFlag* flag = registry_->SplitArgumentLocked(arg, &key, &value,
                                                           &error_message);
    if (flag == NULL) {
      undefined_names_[key] = "";    // value isn't actually used
      error_flags_[key] = error_message;
      continue;
    }

    if (value == NULL) {
      // Boolean options are always assigned a value by SplitArgumentLocked()
      assert(strcmp(flag->type_name(), "bool") != 0);
      if (i+1 >= first_nonopt) {
        // This flag needs a value, but there is nothing available
        error_flags_[key] = (string(kError) + "flag '" + (*argv)[i] + "'"
                             + " is missing its argument");
        if (flag->help() && flag->help()[0] > '\001') {
          // Be useful in case we have a non-stripped description.
          error_flags_[key] += string("; flag description: ") + flag->help();
        }
        error_flags_[key] += "\n";
        break;    // we treat this as an unrecoverable error
      } else {
        value = (*argv)[++i];                   // read next arg for value

        // Heuristic to detect the case where someone treats a string arg
        // like a bool:
        // --my_string_var --foo=bar
        // We look for a flag of string type, whose value begins with a
        // dash, and where the flag-name and value are separated by a
        // space rather than an '='.
        // To avoid false positives, we also require the word "true"
        // or "false" in the help string.  Without this, a valid usage
        // "-lat -30.5" would trigger the warning.  The common cases we
        // want to solve talk about true and false as values.
        if (value[0] == '-'
            && strcmp(flag->type_name(), "string") == 0
            && (strstr(flag->help(), "true")
                || strstr(flag->help(), "false"))) {
          LOG(WARNING) << "Did you really mean to set flag '"
                       << flag->name() << "' to the value '"
                       << value << "'?";
        }
      }
    }

    // TODO(csilvers): only set a flag if we hadn't set it before here
    ProcessSingleOptionLocked(flag, value, SET_FLAGS_VALUE);
  }
  registry_->Unlock();

  if (remove_flags) {   // Fix up argc and argv by removing command line flags
    (*argv)[first_nonopt-1] = (*argv)[0];
    (*argv) += (first_nonopt-1);
    (*argc) -= (first_nonopt-1);
    first_nonopt = 1;   // because we still don't count argv[0]
  }

  logging_is_probably_set_up = true;   // because we've parsed --logdir, etc.

  return first_nonopt;
}

string CommandLineFlagParser::ProcessFlagfileLocked(const string& flagval,
                                                    FlagSettingMode set_mode) {
  if (flagval.empty())
    return "";

  string msg;
  vector<string> filename_list;
  ParseFlagList(flagval.c_str(), &filename_list);  // take a list of filenames
  for (size_t i = 0; i < filename_list.size(); ++i) {
    const char* file = filename_list[i].c_str();
    msg += ProcessOptionsFromStringLocked(ReadFileIntoString(file), set_mode);
  }
  return msg;
}

string CommandLineFlagParser::ProcessFromenvLocked(const string& flagval,
                                                   FlagSettingMode set_mode,
                                                   bool errors_are_fatal) {
  if (flagval.empty())
    return "";

  string msg;
  vector<string> flaglist;
  ParseFlagList(flagval.c_str(), &flaglist);

  for (size_t i = 0; i < flaglist.size(); ++i) {
    const char* flagname = flaglist[i].c_str();
    CommandLineFlag* flag = registry_->FindFlagLocked(flagname);
    if (flag == NULL) {
      error_flags_[flagname] =
          StringPrintf("%sunknown command line flag '%s' "
                       "(via --fromenv or --tryfromenv)\n",
                       kError, flagname);
      undefined_names_[flagname] = "";
      continue;
    }

    const string envname = string("FLAGS_") + string(flagname);
	string envval;
	if (!SafeGetEnv(envname.c_str(), envval)) {
      if (errors_are_fatal) {
        error_flags_[flagname] = (string(kError) + envname +
                                  " not found in environment\n");
      }
      continue;
    }

    // Avoid infinite recursion.
    if (envval == "fromenv" || envval == "tryfromenv") {
      error_flags_[flagname] =
          StringPrintf("%sinfinite recursion on environment flag '%s'\n",
                       kError, envval.c_str());
      continue;
    }

    msg += ProcessSingleOptionLocked(flag, envval.c_str(), set_mode);
  }
  return msg;
}

string CommandLineFlagParser::ProcessSingleOptionLocked(
    CommandLineFlag* flag, const char* value, FlagSettingMode set_mode) {
  string msg;
  if (value && !registry_->SetFlagLocked(flag, value, set_mode, &msg)) {
    error_flags_[flag->name()] = msg;
    return "";
  }

  // The recursive flags, --flagfile and --fromenv and --tryfromenv,
  // must be dealt with as soon as they're seen.  They will emit
  // messages of their own.
  if (strcmp(flag->name(), "flagfile") == 0) {
    msg += ProcessFlagfileLocked(FLAGS_flagfile, set_mode);

  } else if (strcmp(flag->name(), "fromenv") == 0) {
    // last arg indicates envval-not-found is fatal (unlike in --tryfromenv)
    msg += ProcessFromenvLocked(FLAGS_fromenv, set_mode, true);

  } else if (strcmp(flag->name(), "tryfromenv") == 0) {
    msg += ProcessFromenvLocked(FLAGS_tryfromenv, set_mode, false);
  }

  return msg;
}

void CommandLineFlagParser::ValidateAllFlags() {
  FlagRegistryLock frl(registry_);
  for (FlagRegistry::FlagConstIterator i = registry_->flags_.begin();
       i != registry_->flags_.end(); ++i) {
    if (!i->second->ValidateCurrent()) {
      // only set a message if one isn't already there.  (If there's
      // an error message, our job is done, even if it's not exactly
      // the same error.)
      if (error_flags_[i->second->name()].empty())
        error_flags_[i->second->name()] =
            string(kError) + "--" + i->second->name() +
            " must be set on the commandline"
            " (default value fails validation)\n";
    }
  }
}

bool CommandLineFlagParser::ReportErrors() {
  // error_flags_ indicates errors we saw while parsing.
  // But we ignore undefined-names if ok'ed by --undef_ok
  if (!FLAGS_undefok.empty()) {
    vector<string> flaglist;
    ParseFlagList(FLAGS_undefok.c_str(), &flaglist);
    for (size_t i = 0; i < flaglist.size(); ++i) {
      // We also deal with --no<flag>, in case the flagname was boolean
      const string no_version = string("no") + flaglist[i];
      if (undefined_names_.find(flaglist[i]) != undefined_names_.end()) {
        error_flags_[flaglist[i]] = "";    // clear the error message
      } else if (undefined_names_.find(no_version) != undefined_names_.end()) {
        error_flags_[no_version] = "";
      }
    }
  }
  // Likewise, if they decided to allow reparsing, all undefined-names
  // are ok; we just silently ignore them now, and hope that a future
  // parse will pick them up somehow.
  if (allow_command_line_reparsing) {
    for (map<string, string>::const_iterator it = undefined_names_.begin();
         it != undefined_names_.end();  ++it)
      error_flags_[it->first] = "";      // clear the error message
  }

  bool found_error = false;
  string error_message;
  for (map<string, string>::const_iterator it = error_flags_.begin();
       it != error_flags_.end(); ++it) {
    if (!it->second.empty()) {
      error_message.append(it->second.data(), it->second.size());
      found_error = true;
    }
  }
  if (found_error)
    ReportError(DO_NOT_DIE, "%s", error_message.c_str());
  return found_error;
}

string CommandLineFlagParser::ProcessOptionsFromStringLocked(
    const string& contentdata, FlagSettingMode set_mode) {
  string retval;
  const char* flagfile_contents = contentdata.c_str();
  bool flags_are_relevant = true;   // set to false when filenames don't match
  bool in_filename_section = false;

  const char* line_end = flagfile_contents;
  // We read this file a line at a time.
  for (; line_end; flagfile_contents = line_end + 1) {
    while (*flagfile_contents && isspace(*flagfile_contents))
      ++flagfile_contents;
    line_end = strchr(flagfile_contents, '\n');
    size_t len = line_end ? line_end - flagfile_contents
                          : strlen(flagfile_contents);
    string line(flagfile_contents, len);

    // Each line can be one of four things:
    // 1) A comment line -- we skip it
    // 2) An empty line -- we skip it
    // 3) A list of filenames -- starts a new filenames+flags section
    // 4) A --flag=value line -- apply if previous filenames match
    if (line.empty() || line[0] == '#') {
      // comment or empty line; just ignore

    } else if (line[0] == '-') {    // flag
      in_filename_section = false;  // instead, it was a flag-line
      if (!flags_are_relevant)      // skip this flag; applies to someone else
        continue;

      const char* name_and_val = line.c_str() + 1;    // skip the leading -
      if (*name_and_val == '-')
        name_and_val++;                               // skip second - too
      string key;
      const char* value;
      string error_message;
      CommandLineFlag* flag = registry_->SplitArgumentLocked(name_and_val,
                                                             &key, &value,
                                                             &error_message);
      // By API, errors parsing flagfile lines are silently ignored.
      if (flag == NULL) {
        // "WARNING: flagname '" + key + "' not found\n"
      } else if (value == NULL) {
        // "WARNING: flagname '" + key + "' missing a value\n"
      } else {
        retval += ProcessSingleOptionLocked(flag, value, set_mode);
      }

    } else {                        // a filename!
      if (!in_filename_section) {   // start over: assume filenames don't match
        in_filename_section = true;
        flags_are_relevant = false;
      }

      // Split the line up at spaces into glob-patterns
      const char* space = line.c_str();   // just has to be non-NULL
      for (const char* word = line.c_str(); *space; word = space+1) {
        if (flags_are_relevant)     // we can stop as soon as we match
          break;
        space = strchr(word, ' ');
        if (space == NULL)
          space = word + strlen(word);
        const string glob(word, space - word);
        // We try matching both against the full argv0 and basename(argv0)
        if (glob == ProgramInvocationName()       // small optimization
            || glob == ProgramInvocationShortName()
#if defined(HAVE_FNMATCH_H)
            || fnmatch(glob.c_str(), ProgramInvocationName(),      FNM_PATHNAME) == 0
            || fnmatch(glob.c_str(), ProgramInvocationShortName(), FNM_PATHNAME) == 0
#elif defined(_MSC_VER) && defined(HAVE_SHLWAPI_H)
            || PathMatchSpec(glob.c_str(), ProgramInvocationName())
            || PathMatchSpec(glob.c_str(), ProgramInvocationShortName())
#endif
            ) {
          flags_are_relevant = true;
        }
      }
    }
  }
  return retval;
}

// --------------------------------------------------------------------
// GetFromEnv()
// AddFlagValidator()
//    These are helper functions for routines like BoolFromEnv() and
//    RegisterFlagValidator, defined below.  They're defined here so
//    they can live in the unnamed namespace (which makes friendship
//    declarations for these classes possible).
// --------------------------------------------------------------------

template<typename T>
T GetFromEnv(const char *varname, const char* type, T dflt) {
  std::string valstr;
  if (SafeGetEnv(varname, valstr)) {
    FlagValue ifv(new T, type, true);
    if (!ifv.ParseFrom(valstr.c_str())) {
      ReportError(DIE, "ERROR: error parsing env variable '%s' with value '%s'\n",
                  varname, valstr.c_str());
	}
    return OTHER_VALUE_AS(ifv, T);
  } else return dflt;
}

bool AddFlagValidator(const void* flag_ptr, ValidateFnProto validate_fn_proto) {
  // We want a lock around this routine, in case two threads try to
  // add a validator (hopefully the same one!) at once.  We could use
  // our own thread, but we need to loook at the registry anyway, so
  // we just steal that one.
  FlagRegistry* const registry = FlagRegistry::GlobalRegistry();
  FlagRegistryLock frl(registry);
  // First, find the flag whose current-flag storage is 'flag'.
  // This is the CommandLineFlag whose current_->value_buffer_ == flag
  CommandLineFlag* flag = registry->FindFlagViaPtrLocked(flag_ptr);
  if (!flag) {
    LOG(WARNING) << "Ignoring RegisterValidateFunction() for flag pointer "
                 << flag_ptr << ": no flag found at that address";
    return false;
  } else if (validate_fn_proto == flag->validate_function()) {
    return true;    // ok to register the same function over and over again
  } else if (validate_fn_proto != NULL && flag->validate_function() != NULL) {
    LOG(WARNING) << "Ignoring RegisterValidateFunction() for flag '"
                 << flag->name() << "': validate-fn already registered";
    return false;
  } else {
    flag->validate_fn_proto_ = validate_fn_proto;
    return true;
  }
}

}  // end unnamed namespaces


// Now define the functions that are exported via the .h file

// --------------------------------------------------------------------
// FlagRegisterer
//    This class exists merely to have a global constructor (the
//    kind that runs before main(), that goes an initializes each
//    flag that's been declared.  Note that it's very important we
//    don't have a destructor that deletes flag_, because that would
//    cause us to delete current_storage/defvalue_storage as well,
//    which can cause a crash if anything tries to access the flag
//    values in a global destructor.
// --------------------------------------------------------------------

FlagRegisterer::FlagRegisterer(const char* name, const char* type,
                               const char* help, const char* filename,
                               void* current_storage, void* defvalue_storage) {
  if (help == NULL)
    help = "";
  // FlagValue expects the type-name to not include any namespace
  // components, so we get rid of those, if any.
  if (strchr(type, ':'))
    type = strrchr(type, ':') + 1;
  FlagValue* current = new FlagValue(current_storage, type, false);
  FlagValue* defvalue = new FlagValue(defvalue_storage, type, false);
  // Importantly, flag_ will never be deleted, so storage is always good.
  CommandLineFlag* flag = new CommandLineFlag(name, help, filename,
                                              current, defvalue);
  FlagRegistry::GlobalRegistry()->RegisterFlag(flag);   // default registry
}

// --------------------------------------------------------------------
// GetAllFlags()
//    The main way the FlagRegistry class exposes its data.  This
//    returns, as strings, all the info about all the flags in
//    the main registry, sorted first by filename they are defined
//    in, and then by flagname.
// --------------------------------------------------------------------

struct FilenameFlagnameCmp {
  bool operator()(const CommandLineFlagInfo& a,
                  const CommandLineFlagInfo& b) const {
    int cmp = strcmp(a.filename.c_str(), b.filename.c_str());
    if (cmp == 0)
      cmp = strcmp(a.name.c_str(), b.name.c_str());  // secondary sort key
    return cmp < 0;
  }
};

void GetAllFlags(vector<CommandLineFlagInfo>* OUTPUT) {
  FlagRegistry* const registry = FlagRegistry::GlobalRegistry();
  registry->Lock();
  for (FlagRegistry::FlagConstIterator i = registry->flags_.begin();
       i != registry->flags_.end(); ++i) {
    CommandLineFlagInfo fi;
    i->second->FillCommandLineFlagInfo(&fi);
    OUTPUT->push_back(fi);
  }
  registry->Unlock();
  // Now sort the flags, first by filename they occur in, then alphabetically
  sort(OUTPUT->begin(), OUTPUT->end(), FilenameFlagnameCmp());
}

// --------------------------------------------------------------------
// SetArgv()
// GetArgvs()
// GetArgv()
// GetArgv0()
// ProgramInvocationName()
// ProgramInvocationShortName()
// SetUsageMessage()
// ProgramUsage()
//    Functions to set and get argv.  Typically the setter is called
//    by ParseCommandLineFlags.  Also can get the ProgramUsage string,
//    set by SetUsageMessage.
// --------------------------------------------------------------------

// These values are not protected by a Mutex because they are normally
// set only once during program startup.
//
// For some reason those were raw const char* allocated in SetArgv and nobody
// cared about releasing them. Oddly enough, SetArgv itself populates argvs
// which is a vector of std::string so it appears there's no real problem in
// using objects here.
static string argv0("UNKNOWN");      // just the program name
static string cmdline("");           // the entire command-line
static vector<string> argvs;
static uint32 argv_sum = 0; // ?what is this for?
static string program_usage;

void SetArgv(int argc, const char** argv) {
  static bool called_set_argv = false;
  if (called_set_argv)         // we already have an argv for you
    return;

  called_set_argv = true;

  assert(argc > 0);            // every program has at least a progname
  argv0 = argv[0];

  string cmdline_string;       // easier than doing strcats
  for (int i = 0; i < argc; i++) {
    if (i != 0) {
      cmdline_string += " ";
    }
    cmdline_string += argv[i];
    argvs.push_back(argv[i]);
  }
  cmdline = cmdline_string.c_str();

  // Compute a simple sum of all the chars in argv
  for (string::const_iterator c = cmdline.cbegin(); c != cmdline.cend(); ++c)
    argv_sum += *c;
}

const vector<string>& GetArgvs() { return argvs; }
const char* GetArgv()            { return cmdline.c_str(); }
const char* GetArgv0()           { return argv0.c_str(); }
uint32 GetArgvSum()              { return argv_sum; }
const char* ProgramInvocationName() {             // like the GNU libc fn
  return GetArgv0();
}
const char* ProgramInvocationShortName() {        // like the GNU libc fn
<<<<<<< HEAD
  const char* slash = strrchr(argv0.c_str(), '/');
#ifdef OS_WINDOWS
=======
  const char* slash = strrchr(argv0, '/');
#ifdef _WINDOWS
>>>>>>> dbc09f12
  if (!slash)  slash = strrchr(argv0, '\\');
#endif
  return slash ? slash + 1 : argv0.c_str();
}

void SetUsageMessage(const string& usage) {
  if (program_usage.length())
    ReportError(DIE, "ERROR: SetUsageMessage() called twice\n");
  program_usage = usage;      // small memory leak
}

const char* ProgramUsage() {
  if (program_usage.length()) {
    return program_usage.c_str();
  }
  return "Warning: SetUsageMessage() never called";
}

// --------------------------------------------------------------------
// SetVersionString()
// VersionString()
// --------------------------------------------------------------------

static string version_string;

void SetVersionString(const string& version) {
  if (version_string.empty() == false)
    ReportError(DIE, "ERROR: SetVersionString() called twice\n");
  version_string = version;
}

const char* VersionString() {
  return version_string.c_str();
}


// --------------------------------------------------------------------
// GetCommandLineOption()
// GetCommandLineFlagInfo()
// GetCommandLineFlagInfoOrDie()
// SetCommandLineOption()
// SetCommandLineOptionWithMode()
//    The programmatic way to set a flag's value, using a string
//    for its name rather than the variable itself (that is,
//    SetCommandLineOption("foo", x) rather than FLAGS_foo = x).
//    There's also a bit more flexibility here due to the various
//    set-modes, but typically these are used when you only have
//    that flag's name as a string, perhaps at runtime.
//    All of these work on the default, global registry.
//       For GetCommandLineOption, return false if no such flag
//    is known, true otherwise.  We clear "value" if a suitable
//    flag is found.
// --------------------------------------------------------------------


bool GetCommandLineOption(const char* name, string* value) {
  if (NULL == name)
    return false;
  assert(value);

  FlagRegistry* const registry = FlagRegistry::GlobalRegistry();
  FlagRegistryLock frl(registry);
  CommandLineFlag* flag = registry->FindFlagLocked(name);
  if (flag == NULL) {
    return false;
  } else {
    *value = flag->current_value();
    return true;
  }
}

bool GetCommandLineFlagInfo(const char* name, CommandLineFlagInfo* OUTPUT) {
  if (NULL == name) return false;
  FlagRegistry* const registry = FlagRegistry::GlobalRegistry();
  FlagRegistryLock frl(registry);
  CommandLineFlag* flag = registry->FindFlagLocked(name);
  if (flag == NULL) {
    return false;
  } else {
    assert(OUTPUT);
    flag->FillCommandLineFlagInfo(OUTPUT);
    return true;
  }
}

CommandLineFlagInfo GetCommandLineFlagInfoOrDie(const char* name) {
  CommandLineFlagInfo info;
  if (!GetCommandLineFlagInfo(name, &info)) {
    fprintf(stderr, "FATAL ERROR: flag name '%s' doesn't exist\n", name);
    gflags_exitfunc(1);    // almost certainly gflags_exitfunc()
  }
  return info;
}

string SetCommandLineOptionWithMode(const char* name, const char* value,
                                    FlagSettingMode set_mode) {
  string result;
  FlagRegistry* const registry = FlagRegistry::GlobalRegistry();
  FlagRegistryLock frl(registry);
  CommandLineFlag* flag = registry->FindFlagLocked(name);
  if (flag) {
    CommandLineFlagParser parser(registry);
    result = parser.ProcessSingleOptionLocked(flag, value, set_mode);
    if (!result.empty()) {   // in the error case, we've already logged
      // Could consider logging this change
    }
  }
  // The API of this function is that we return empty string on error
  return result;
}

string SetCommandLineOption(const char* name, const char* value) {
  return SetCommandLineOptionWithMode(name, value, SET_FLAGS_VALUE);
}

// --------------------------------------------------------------------
// FlagSaver
// FlagSaverImpl
//    This class stores the states of all flags at construct time,
//    and restores all flags to that state at destruct time.
//    Its major implementation challenge is that it never modifies
//    pointers in the 'main' registry, so global FLAG_* vars always
//    point to the right place.
// --------------------------------------------------------------------

class FlagSaverImpl {
 public:
  // Constructs an empty FlagSaverImpl object.
  explicit FlagSaverImpl(FlagRegistry* main_registry)
      : main_registry_(main_registry) { }
  ~FlagSaverImpl() {
    // reclaim memory from each of our CommandLineFlags
    vector<CommandLineFlag*>::const_iterator it;
    for (it = backup_registry_.begin(); it != backup_registry_.end(); ++it)
      delete *it;
  }

  // Saves the flag states from the flag registry into this object.
  // It's an error to call this more than once.
  // Must be called when the registry mutex is not held.
  void SaveFromRegistry() {
    FlagRegistryLock frl(main_registry_);
    assert(backup_registry_.empty());   // call only once!
    for (FlagRegistry::FlagConstIterator it = main_registry_->flags_.begin();
         it != main_registry_->flags_.end();
         ++it) {
      const CommandLineFlag* main = it->second;
      // Sets up all the const variables in backup correctly
      CommandLineFlag* backup = new CommandLineFlag(
          main->name(), main->help(), main->filename(),
          main->current_->New(), main->defvalue_->New());
      // Sets up all the non-const variables in backup correctly
      backup->CopyFrom(*main);
      backup_registry_.push_back(backup);   // add it to a convenient list
    }
  }

  // Restores the saved flag states into the flag registry.  We
  // assume no flags were added or deleted from the registry since
  // the SaveFromRegistry; if they were, that's trouble!  Must be
  // called when the registry mutex is not held.
  void RestoreToRegistry() {
    FlagRegistryLock frl(main_registry_);
    vector<CommandLineFlag*>::const_iterator it;
    for (it = backup_registry_.begin(); it != backup_registry_.end(); ++it) {
      CommandLineFlag* main = main_registry_->FindFlagLocked((*it)->name());
      if (main != NULL) {       // if NULL, flag got deleted from registry(!)
        main->CopyFrom(**it);
      }
    }
  }

 private:
  FlagRegistry* const main_registry_;
  vector<CommandLineFlag*> backup_registry_;

  FlagSaverImpl(const FlagSaverImpl&);  // no copying!
  void operator=(const FlagSaverImpl&);
};

FlagSaver::FlagSaver()
    : impl_(new FlagSaverImpl(FlagRegistry::GlobalRegistry())) {
  impl_->SaveFromRegistry();
}

FlagSaver::~FlagSaver() {
  impl_->RestoreToRegistry();
  delete impl_;
}


// --------------------------------------------------------------------
// CommandlineFlagsIntoString()
// ReadFlagsFromString()
// AppendFlagsIntoFile()
// ReadFromFlagsFile()
//    These are mostly-deprecated routines that stick the
//    commandline flags into a file/string and read them back
//    out again.  I can see a use for CommandlineFlagsIntoString,
//    for creating a flagfile, but the rest don't seem that useful
//    -- some, I think, are a poor-man's attempt at FlagSaver --
//    and are included only until we can delete them from callers.
//    Note they don't save --flagfile flags (though they do save
//    the result of having called the flagfile, of course).
// --------------------------------------------------------------------

static string TheseCommandlineFlagsIntoString(
    const vector<CommandLineFlagInfo>& flags) {
  vector<CommandLineFlagInfo>::const_iterator i;

  size_t retval_space = 0;
  for (i = flags.begin(); i != flags.end(); ++i) {
    // An (over)estimate of how much space it will take to print this flag
    retval_space += i->name.length() + i->current_value.length() + 5;
  }

  string retval;
  retval.reserve(retval_space);
  for (i = flags.begin(); i != flags.end(); ++i) {
    retval += "--";
    retval += i->name;
    retval += "=";
    retval += i->current_value;
    retval += "\n";
  }
  return retval;
}

string CommandlineFlagsIntoString() {
  vector<CommandLineFlagInfo> sorted_flags;
  GetAllFlags(&sorted_flags);
  return TheseCommandlineFlagsIntoString(sorted_flags);
}

bool ReadFlagsFromString(const string& flagfilecontents,
                         const char* /*prog_name*/,  // TODO(csilvers): nix this
                         bool errors_are_fatal) {
  FlagRegistry* const registry = FlagRegistry::GlobalRegistry();
  FlagSaverImpl saved_states(registry);
  saved_states.SaveFromRegistry();

  CommandLineFlagParser parser(registry);
  registry->Lock();
  parser.ProcessOptionsFromStringLocked(flagfilecontents, SET_FLAGS_VALUE);
  registry->Unlock();
  // Should we handle --help and such when reading flags from a string?  Sure.
  HandleCommandLineHelpFlags();
  if (parser.ReportErrors()) {
    // Error.  Restore all global flags to their previous values.
    if (errors_are_fatal)
      gflags_exitfunc(1);
    saved_states.RestoreToRegistry();
    return false;
  }
  return true;
}

// TODO(csilvers): nix prog_name in favor of ProgramInvocationShortName()
bool AppendFlagsIntoFile(const string& filename, const char *prog_name) {
  FILE *fp;
  if (SafeFOpen(&fp, filename.c_str(), "a") != 0) {
    return false;
  }

  if (prog_name)
    fprintf(fp, "%s\n", prog_name);

  vector<CommandLineFlagInfo> flags;
  GetAllFlags(&flags);
  // But we don't want --flagfile, which leads to weird recursion issues
  vector<CommandLineFlagInfo>::iterator i;
  for (i = flags.begin(); i != flags.end(); ++i) {
    if (strcmp(i->name.c_str(), "flagfile") == 0) {
      flags.erase(i);
      break;
    }
  }
  fprintf(fp, "%s", TheseCommandlineFlagsIntoString(flags).c_str());

  fclose(fp);
  return true;
}

bool ReadFromFlagsFile(const string& filename, const char* prog_name,
                       bool errors_are_fatal) {
  return ReadFlagsFromString(ReadFileIntoString(filename.c_str()),
                             prog_name, errors_are_fatal);
}


// --------------------------------------------------------------------
// BoolFromEnv()
// Int32FromEnv()
// Int64FromEnv()
// Uint64FromEnv()
// DoubleFromEnv()
// StringFromEnv()
//    Reads the value from the environment and returns it.
//    We use an FlagValue to make the parsing easy.
//    Example usage:
//       DEFINE_bool(myflag, BoolFromEnv("MYFLAG_DEFAULT", false), "whatever");
// --------------------------------------------------------------------

bool BoolFromEnv(const char *v, bool dflt) {
  return GetFromEnv(v, "bool", dflt);
}
int32 Int32FromEnv(const char *v, int32 dflt) {
  return GetFromEnv(v, "int32", dflt);
}
int64 Int64FromEnv(const char *v, int64 dflt)    {
  return GetFromEnv(v, "int64", dflt);
}
uint64 Uint64FromEnv(const char *v, uint64 dflt) {
  return GetFromEnv(v, "uint64", dflt);
}
double DoubleFromEnv(const char *v, double dflt) {
  return GetFromEnv(v, "double", dflt);
}

#ifdef _MSC_VER
#  pragma warning(push)
#  pragma warning(disable: 4996) // ignore getenv security warning
#endif
const char *StringFromEnv(const char *varname, const char *dflt) {
  const char* const val = getenv(varname);
  return val ? val : dflt;
}
#ifdef _MSC_VER
#  pragma warning(pop)
#endif


// --------------------------------------------------------------------
// RegisterFlagValidator()
//    RegisterFlagValidator() is the function that clients use to
//    'decorate' a flag with a validation function.  Once this is
//    done, every time the flag is set (including when the flag
//    is parsed from argv), the validator-function is called.
//       These functions return true if the validator was added
//    successfully, or false if not: the flag already has a validator,
//    (only one allowed per flag), the 1st arg isn't a flag, etc.
//       This function is not thread-safe.
// --------------------------------------------------------------------

bool RegisterFlagValidator(const bool* flag,
                           bool (*validate_fn)(const char*, bool)) {
  return AddFlagValidator(flag, reinterpret_cast<ValidateFnProto>(validate_fn));
}
bool RegisterFlagValidator(const int32* flag,
                           bool (*validate_fn)(const char*, int32)) {
  return AddFlagValidator(flag, reinterpret_cast<ValidateFnProto>(validate_fn));
}
bool RegisterFlagValidator(const int64* flag,
                           bool (*validate_fn)(const char*, int64)) {
  return AddFlagValidator(flag, reinterpret_cast<ValidateFnProto>(validate_fn));
}
bool RegisterFlagValidator(const uint64* flag,
                           bool (*validate_fn)(const char*, uint64)) {
  return AddFlagValidator(flag, reinterpret_cast<ValidateFnProto>(validate_fn));
}
bool RegisterFlagValidator(const double* flag,
                           bool (*validate_fn)(const char*, double)) {
  return AddFlagValidator(flag, reinterpret_cast<ValidateFnProto>(validate_fn));
}
bool RegisterFlagValidator(const string* flag,
                           bool (*validate_fn)(const char*, const string&)) {
  return AddFlagValidator(flag, reinterpret_cast<ValidateFnProto>(validate_fn));
}


// --------------------------------------------------------------------
// ParseCommandLineFlags()
// ParseCommandLineNonHelpFlags()
// HandleCommandLineHelpFlags()
//    This is the main function called from main(), to actually
//    parse the commandline.  It modifies argc and argv as described
//    at the top of gflags.h.  You can also divide this
//    function into two parts, if you want to do work between
//    the parsing of the flags and the printing of any help output.
// --------------------------------------------------------------------

static uint32 ParseCommandLineFlagsInternal(int* argc, char*** argv,
                                            bool remove_flags, bool do_report) {
  SetArgv(*argc, const_cast<const char**>(*argv));    // save it for later

  FlagRegistry* const registry = FlagRegistry::GlobalRegistry();
  CommandLineFlagParser parser(registry);

  // When we parse the commandline flags, we'll handle --flagfile,
  // --tryfromenv, etc. as we see them (since flag-evaluation order
  // may be important).  But sometimes apps set FLAGS_tryfromenv/etc.
  // manually before calling ParseCommandLineFlags.  We want to evaluate
  // those too, as if they were the first flags on the commandline.
  registry->Lock();
  parser.ProcessFlagfileLocked(FLAGS_flagfile, SET_FLAGS_VALUE);
  // Last arg here indicates whether flag-not-found is a fatal error or not
  parser.ProcessFromenvLocked(FLAGS_fromenv, SET_FLAGS_VALUE, true);
  parser.ProcessFromenvLocked(FLAGS_tryfromenv, SET_FLAGS_VALUE, false);
  registry->Unlock();

  // Now get the flags specified on the commandline
  const int r = parser.ParseNewCommandLineFlags(argc, argv, remove_flags);

  if (do_report)
    HandleCommandLineHelpFlags();   // may cause us to exit on --help, etc.

  // See if any of the unset flags fail their validation checks
  parser.ValidateAllFlags();

  if (parser.ReportErrors())        // may cause us to exit on illegal flags
    gflags_exitfunc(1);
  return r;
}

uint32 ParseCommandLineFlags(int* argc, char*** argv, bool remove_flags) {
  return ParseCommandLineFlagsInternal(argc, argv, remove_flags, true);
}

uint32 ParseCommandLineNonHelpFlags(int* argc, char*** argv,
                                    bool remove_flags) {
  return ParseCommandLineFlagsInternal(argc, argv, remove_flags, false);
}

// --------------------------------------------------------------------
// AllowCommandLineReparsing()
// ReparseCommandLineNonHelpFlags()
//    This is most useful for shared libraries.  The idea is if
//    a flag is defined in a shared library that is dlopen'ed
//    sometime after main(), you can ParseCommandLineFlags before
//    the dlopen, then ReparseCommandLineNonHelpFlags() after the
//    dlopen, to get the new flags.  But you have to explicitly
//    Allow() it; otherwise, you get the normal default behavior
//    of unrecognized flags calling a fatal error.
// TODO(csilvers): this isn't used.  Just delete it?
// --------------------------------------------------------------------

void AllowCommandLineReparsing() {
  allow_command_line_reparsing = true;
}

void ReparseCommandLineNonHelpFlags() {
  // We make a copy of argc and argv to pass in
  const vector<string>& argvs = GetArgvs();
  int tmp_argc = static_cast<int>(argvs.size());
  char** tmp_argv = new char* [tmp_argc + 1];
  for (int i = 0; i < tmp_argc; ++i)
    tmp_argv[i] = strdup(argvs[i].c_str());   // TODO(csilvers): don't dup

  ParseCommandLineNonHelpFlags(&tmp_argc, &tmp_argv, false);

  for (int i = 0; i < tmp_argc; ++i)
    free(tmp_argv[i]);
  delete[] tmp_argv;
}

void ShutDownCommandLineFlags() {
  FlagRegistry::DeleteGlobalRegistry();
}


} // namespace GFLAGS_NAMESPACE<|MERGE_RESOLUTION|>--- conflicted
+++ resolved
@@ -1496,14 +1496,9 @@
   return GetArgv0();
 }
 const char* ProgramInvocationShortName() {        // like the GNU libc fn
-<<<<<<< HEAD
   const char* slash = strrchr(argv0.c_str(), '/');
 #ifdef OS_WINDOWS
-=======
-  const char* slash = strrchr(argv0, '/');
-#ifdef _WINDOWS
->>>>>>> dbc09f12
-  if (!slash)  slash = strrchr(argv0, '\\');
+  if (!slash)  slash = strrchr(argv0.c_str(), '\\');
 #endif
   return slash ? slash + 1 : argv0.c_str();
 }
