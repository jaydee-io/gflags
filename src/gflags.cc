// Copyright (c) 1999, Google Inc.
// All rights reserved.
//
// Redistribution and use in source and binary forms, with or without
// modification, are permitted provided that the following conditions are
// met:
//
//     * Redistributions of source code must retain the above copyright
// notice, this list of conditions and the following disclaimer.
//     * Redistributions in binary form must reproduce the above
// copyright notice, this list of conditions and the following disclaimer
// in the documentation and/or other materials provided with the
// distribution.
//     * Neither the name of Google Inc. nor the names of its
// contributors may be used to endorse or promote products derived from
// this software without specific prior written permission.
//
// THIS SOFTWARE IS PROVIDED BY THE COPYRIGHT HOLDERS AND CONTRIBUTORS
// "AS IS" AND ANY EXPRESS OR IMPLIED WARRANTIES, INCLUDING, BUT NOT
// LIMITED TO, THE IMPLIED WARRANTIES OF MERCHANTABILITY AND FITNESS FOR
// A PARTICULAR PURPOSE ARE DISCLAIMED. IN NO EVENT SHALL THE COPYRIGHT
// OWNER OR CONTRIBUTORS BE LIABLE FOR ANY DIRECT, INDIRECT, INCIDENTAL,
// SPECIAL, EXEMPLARY, OR CONSEQUENTIAL DAMAGES (INCLUDING, BUT NOT
// LIMITED TO, PROCUREMENT OF SUBSTITUTE GOODS OR SERVICES; LOSS OF USE,
// DATA, OR PROFITS; OR BUSINESS INTERRUPTION) HOWEVER CAUSED AND ON ANY
// THEORY OF LIABILITY, WHETHER IN CONTRACT, STRICT LIABILITY, OR TORT
// (INCLUDING NEGLIGENCE OR OTHERWISE) ARISING IN ANY WAY OUT OF THE USE
// OF THIS SOFTWARE, EVEN IF ADVISED OF THE POSSIBILITY OF SUCH DAMAGE.

// ---
// Revamped and reorganized by Craig Silverstein
//
// This file contains the implementation of all our command line flags
// stuff.  Here's how everything fits together
//
// * FlagRegistry owns CommandLineFlags owns FlagValue.
// * FlagSaver holds a FlagRegistry (saves it at construct time,
//     restores it at destroy time).
// * CommandLineFlagParser lives outside that hierarchy, but works on
//     CommandLineFlags (modifying the FlagValues).
// * Free functions like SetCommandLineOption() work via one of the
//     above (such as CommandLineFlagParser).
//
// In more detail:
//
// -- The main classes that hold flag data:
//
// FlagValue holds the current value of a flag.  It's
// pseudo-templatized: every operation on a FlagValue is typed.  It
// also deals with storage-lifetime issues (so flag values don't go
// away in a destructor), which is why we need a whole class to hold a
// variable's value.
//
// CommandLineFlag is all the information about a single command-line
// flag.  It has a FlagValue for the flag's current value, but also
// the flag's name, type, etc.
//
// FlagRegistry is a collection of CommandLineFlags.  There's the
// global registry, which is where flags defined via DEFINE_foo()
// live.  But it's possible to define your own flag, manually, in a
// different registry you create.  (In practice, multiple registries
// are used only by FlagSaver).
//
// A given FlagValue is owned by exactly one CommandLineFlag.  A given
// CommandLineFlag is owned by exactly one FlagRegistry.  FlagRegistry
// has a lock; any operation that writes to a FlagValue or
// CommandLineFlag owned by that registry must acquire the
// FlagRegistry lock before doing so.
//
// --- Some other classes and free functions:
//
// CommandLineFlagInfo is a client-exposed version of CommandLineFlag.
// Once it's instantiated, it has no dependencies or relationships
// with any other part of this file.
//
// FlagRegisterer is the helper class used by the DEFINE_* macros to
// allow work to be done at global initialization time.
//
// CommandLineFlagParser is the class that reads from the commandline
// and instantiates flag values based on that.  It needs to poke into
// the innards of the FlagValue->CommandLineFlag->FlagRegistry class
// hierarchy to do that.  It's careful to acquire the FlagRegistry
// lock before doing any writing or other non-const actions.
//
// GetCommandLineOption is just a hook into registry routines to
// retrieve a flag based on its name.  SetCommandLineOption, on the
// other hand, hooks into CommandLineFlagParser.  Other API functions
// are, similarly, mostly hooks into the functionality described above.

#include "config.h"
#include "gflags.h"

#include <assert.h>
#include <ctype.h>
#include <errno.h>
#if defined(HAVE_FNMATCH_H)
#  include <fnmatch.h>
#elif defined(HAVE_SHLWAPI_H)
#  include <shlwapi.h>
#endif
#include <stdarg.h> // For va_list and related operations
#include <stdio.h>
#include <string.h>

#include <algorithm>
#include <map>
#include <string>
#include <utility>     // for pair<>
#include <vector>

#include "mutex.h"
#include "util.h"

// Special flags, type 1: the 'recursive' flags.  They set another flag's val.
DEFINE_string(flagfile,   "", "load flags from file");
DEFINE_string(fromenv,    "", "set flags from the environment"
                              " [use 'export FLAGS_flag1=value']");
DEFINE_string(tryfromenv, "", "set flags from the environment if present");

// Special flags, type 2: the 'parsing' flags.  They modify how we parse.
DEFINE_string(undefok, "", "comma-separated list of flag names that it is okay to specify "
                           "on the command line even if the program does not define a flag "
                           "with that name.  IMPORTANT: flags in this list that have "
                           "arguments MUST use the flag=value format");

namespace GFLAGS_NAMESPACE {

using std::map;
using std::pair;
using std::sort;
using std::string;
using std::vector;

// This is used by the unittest to test error-exit code
void GFLAGS_DLL_DECL (*gflags_exitfunc)(int) = &exit;  // from stdlib.h


// The help message indicating that the commandline flag has been
// 'stripped'. It will not show up when doing "-help" and its
// variants. The flag is stripped if STRIP_FLAG_HELP is set to 1
// before including base/gflags.h

// This is used by this file, and also in gflags_reporting.cc
const char kStrippedFlagHelp[] = "\001\002\003\004 (unknown) \004\003\002\001";

namespace {

// There are also 'reporting' flags, in gflags_reporting.cc.

static const char kError[] = "ERROR: ";

// Indicates that undefined options are to be ignored.
// Enables deferred processing of flags in dynamically loaded libraries.
static bool allow_command_line_reparsing = false;

static bool logging_is_probably_set_up = false;

// This is a 'prototype' validate-function.  'Real' validate
// functions, take a flag-value as an argument: ValidateFn(bool) or
// ValidateFn(uint64).  However, for easier storage, we strip off this
// argument and then restore it when actually calling the function on
// a flag value.
typedef bool (*ValidateFnProto)();

// Whether we should die when reporting an error.
enum DieWhenReporting { DIE, DO_NOT_DIE };

// Report Error and exit if requested.
static void ReportError(DieWhenReporting should_die, const char* format, ...) {
  char error_message[255];
  va_list ap;
  va_start(ap, format);
  vsnprintf(error_message, sizeof(error_message), format, ap);
  va_end(ap);
  fprintf(stderr, "%s", error_message);
  fflush(stderr);   // should be unnecessary, but cygwin's rxvt buffers stderr
  if (should_die == DIE) gflags_exitfunc(1);
}


// --------------------------------------------------------------------
// FlagValue
//    This represent the value a single flag might have.  The major
//    functionality is to convert from a string to an object of a
//    given type, and back.  Thread-compatible.
// --------------------------------------------------------------------

class CommandLineFlag;
class FlagValue {
 public:
  FlagValue(void* valbuf, const char* type, bool transfer_ownership_of_value);
  ~FlagValue();

  bool ParseFrom(const char* spec);
  string ToString() const;

 private:
  friend class CommandLineFlag;  // for many things, including Validate()
  friend class GFLAGS_NAMESPACE::FlagSaverImpl;  // calls New()
  friend class FlagRegistry;     // checks value_buffer_ for flags_by_ptr_ map
  template <typename T> friend T GetFromEnv(const char*, const char*, T);
  friend bool TryParseLocked(const CommandLineFlag*, FlagValue*,
                             const char*, string*);  // for New(), CopyFrom()

  enum ValueType {
    FV_BOOL = 0,
    FV_INT32 = 1,
    FV_INT64 = 2,
    FV_UINT64 = 3,
    FV_DOUBLE = 4,
    FV_STRING = 5,
    FV_MAX_INDEX = 5,
  };
  const char* TypeName() const;
  bool Equal(const FlagValue& x) const;
  FlagValue* New() const;   // creates a new one with default value
  void CopyFrom(const FlagValue& x);
  int ValueSize() const;

  // Calls the given validate-fn on value_buffer_, and returns
  // whatever it returns.  But first casts validate_fn_proto to a
  // function that takes our value as an argument (eg void
  // (*validate_fn)(bool) for a bool flag).
  bool Validate(const char* flagname, ValidateFnProto validate_fn_proto) const;

  void* value_buffer_;          // points to the buffer holding our data
  int8 type_;                   // how to interpret value_
  bool owns_value_;         // whether to free value on destruct

  FlagValue(const FlagValue&);   // no copying!
  void operator=(const FlagValue&);
};


// This could be a templated method of FlagValue, but doing so adds to the
// size of the .o.  Since there's no type-safety here anyway, macro is ok.
#define VALUE_AS(type)  *reinterpret_cast<type*>(value_buffer_)
#define OTHER_VALUE_AS(fv, type)  *reinterpret_cast<type*>(fv.value_buffer_)
#define SET_VALUE_AS(type, value)  VALUE_AS(type) = (value)

FlagValue::FlagValue(void* valbuf, const char* type,
                     bool transfer_ownership_of_value)
    : value_buffer_(valbuf),
      owns_value_(transfer_ownership_of_value) {
  for (type_ = 0; type_ <= FV_MAX_INDEX; ++type_) {
    if (!strcmp(type, TypeName())) {
      break;
    }
  }
  assert(type_ <= FV_MAX_INDEX);  // Unknown typename
}

FlagValue::~FlagValue() {
  if (!owns_value_) {
    return;
  }
  switch (type_) {
    case FV_BOOL: delete reinterpret_cast<bool*>(value_buffer_); break;
    case FV_INT32: delete reinterpret_cast<int32*>(value_buffer_); break;
    case FV_INT64: delete reinterpret_cast<int64*>(value_buffer_); break;
    case FV_UINT64: delete reinterpret_cast<uint64*>(value_buffer_); break;
    case FV_DOUBLE: delete reinterpret_cast<double*>(value_buffer_); break;
    case FV_STRING: delete reinterpret_cast<string*>(value_buffer_); break;
  }
}

bool FlagValue::ParseFrom(const char* value) {
  if (type_ == FV_BOOL) {
    const char* kTrue[] = { "1", "t", "true", "y", "yes" };
    const char* kFalse[] = { "0", "f", "false", "n", "no" };
    COMPILE_ASSERT(sizeof(kTrue) == sizeof(kFalse), true_false_equal);
    for (size_t i = 0; i < sizeof(kTrue)/sizeof(*kTrue); ++i) {
      if (strcasecmp(value, kTrue[i]) == 0) {
        SET_VALUE_AS(bool, true);
        return true;
      } else if (strcasecmp(value, kFalse[i]) == 0) {
        SET_VALUE_AS(bool, false);
        return true;
      }
    }
    return false;   // didn't match a legal input

  } else if (type_ == FV_STRING) {
    SET_VALUE_AS(string, value);
    return true;
  }

  // OK, it's likely to be numeric, and we'll be using a strtoXXX method.
  if (value[0] == '\0')   // empty-string is only allowed for string type.
    return false;
  char* end;
  // Leading 0x puts us in base 16.  But leading 0 does not put us in base 8!
  // It caused too many bugs when we had that behavior.
  int base = 10;    // by default
  if (value[0] == '0' && (value[1] == 'x' || value[1] == 'X'))
    base = 16;
  errno = 0;

  switch (type_) {
    case FV_INT32: {
      const int64 r = strto64(value, &end, base);
      if (errno || end != value + strlen(value))  return false;  // bad parse
      if (static_cast<int32>(r) != r)  // worked, but number out of range
        return false;
      SET_VALUE_AS(int32, static_cast<int32>(r));
      return true;
    }
    case FV_INT64: {
      const int64 r = strto64(value, &end, base);
      if (errno || end != value + strlen(value))  return false;  // bad parse
      SET_VALUE_AS(int64, r);
      return true;
    }
    case FV_UINT64: {
      while (*value == ' ') value++;
      if (*value == '-') return false;  // negative number
      const uint64 r = strtou64(value, &end, base);
      if (errno || end != value + strlen(value))  return false;  // bad parse
      SET_VALUE_AS(uint64, r);
      return true;
    }
    case FV_DOUBLE: {
      const double r = strtod(value, &end);
      if (errno || end != value + strlen(value))  return false;  // bad parse
      SET_VALUE_AS(double, r);
      return true;
    }
    default: {
      assert(false);  // unknown type
      return false;
    }
  }
}

string FlagValue::ToString() const {
  char intbuf[64];    // enough to hold even the biggest number
  switch (type_) {
    case FV_BOOL:
      return VALUE_AS(bool) ? "true" : "false";
    case FV_INT32:
      snprintf(intbuf, sizeof(intbuf), "%" PRId32, VALUE_AS(int32));
      return intbuf;
    case FV_INT64:
      snprintf(intbuf, sizeof(intbuf), "%" PRId64, VALUE_AS(int64));
      return intbuf;
    case FV_UINT64:
      snprintf(intbuf, sizeof(intbuf), "%" PRIu64, VALUE_AS(uint64));
      return intbuf;
    case FV_DOUBLE:
      snprintf(intbuf, sizeof(intbuf), "%.17g", VALUE_AS(double));
      return intbuf;
    case FV_STRING:
      return VALUE_AS(string);
    default:
      assert(false);
      return "";  // unknown type
  }
}

bool FlagValue::Validate(const char* flagname,
                         ValidateFnProto validate_fn_proto) const {
  switch (type_) {
    case FV_BOOL:
      return reinterpret_cast<bool (*)(const char*, bool)>(
          validate_fn_proto)(flagname, VALUE_AS(bool));
    case FV_INT32:
      return reinterpret_cast<bool (*)(const char*, int32)>(
          validate_fn_proto)(flagname, VALUE_AS(int32));
    case FV_INT64:
      return reinterpret_cast<bool (*)(const char*, int64)>(
          validate_fn_proto)(flagname, VALUE_AS(int64));
    case FV_UINT64:
      return reinterpret_cast<bool (*)(const char*, uint64)>(
          validate_fn_proto)(flagname, VALUE_AS(uint64));
    case FV_DOUBLE:
      return reinterpret_cast<bool (*)(const char*, double)>(
          validate_fn_proto)(flagname, VALUE_AS(double));
    case FV_STRING:
      return reinterpret_cast<bool (*)(const char*, const string&)>(
          validate_fn_proto)(flagname, VALUE_AS(string));
    default:
      assert(false);  // unknown type
      return false;
  }
}

const char* FlagValue::TypeName() const {
  static const char types[] =
      "bool\0xx"
      "int32\0x"
      "int64\0x"
      "uint64\0"
      "double\0"
      "string";
  if (type_ > FV_MAX_INDEX) {
    assert(false);
    return "";
  }
  // Directly indexing the strings in the 'types' string, each of them is 7 bytes long.
  return &types[type_ * 7];
}

bool FlagValue::Equal(const FlagValue& x) const {
  if (type_ != x.type_)
    return false;
  switch (type_) {
    case FV_BOOL:   return VALUE_AS(bool) == OTHER_VALUE_AS(x, bool);
    case FV_INT32:  return VALUE_AS(int32) == OTHER_VALUE_AS(x, int32);
    case FV_INT64:  return VALUE_AS(int64) == OTHER_VALUE_AS(x, int64);
    case FV_UINT64: return VALUE_AS(uint64) == OTHER_VALUE_AS(x, uint64);
    case FV_DOUBLE: return VALUE_AS(double) == OTHER_VALUE_AS(x, double);
    case FV_STRING: return VALUE_AS(string) == OTHER_VALUE_AS(x, string);
    default: assert(false); return false;  // unknown type
  }
}

FlagValue* FlagValue::New() const {
  const char *type = TypeName();
  switch (type_) {
    case FV_BOOL:   return new FlagValue(new bool(false), type, true);
    case FV_INT32:  return new FlagValue(new int32(0), type, true);
    case FV_INT64:  return new FlagValue(new int64(0), type, true);
    case FV_UINT64: return new FlagValue(new uint64(0), type, true);
    case FV_DOUBLE: return new FlagValue(new double(0.0), type, true);
    case FV_STRING: return new FlagValue(new string, type, true);
    default: assert(false); return NULL;  // unknown type
  }
}

void FlagValue::CopyFrom(const FlagValue& x) {
  assert(type_ == x.type_);
  switch (type_) {
    case FV_BOOL:   SET_VALUE_AS(bool, OTHER_VALUE_AS(x, bool));      break;
    case FV_INT32:  SET_VALUE_AS(int32, OTHER_VALUE_AS(x, int32));    break;
    case FV_INT64:  SET_VALUE_AS(int64, OTHER_VALUE_AS(x, int64));    break;
    case FV_UINT64: SET_VALUE_AS(uint64, OTHER_VALUE_AS(x, uint64));  break;
    case FV_DOUBLE: SET_VALUE_AS(double, OTHER_VALUE_AS(x, double));  break;
    case FV_STRING: SET_VALUE_AS(string, OTHER_VALUE_AS(x, string));  break;
    default: assert(false);  // unknown type
  }
}

int FlagValue::ValueSize() const {
  if (type_ > FV_MAX_INDEX) {
    assert(false);  // unknown type
    return 0;
  }
  static const uint8 valuesize[] = {
    sizeof(bool),
    sizeof(int32),
    sizeof(int64),
    sizeof(uint64),
    sizeof(double),
    sizeof(string),
  };
  return valuesize[type_];
}

// --------------------------------------------------------------------
// CommandLineFlag
//    This represents a single flag, including its name, description,
//    default value, and current value.  Mostly this serves as a
//    struct, though it also knows how to register itself.
//       All CommandLineFlags are owned by a (exactly one)
//    FlagRegistry.  If you wish to modify fields in this class, you
//    should acquire the FlagRegistry lock for the registry that owns
//    this flag.
// --------------------------------------------------------------------

class CommandLineFlag {
 public:
  // Note: we take over memory-ownership of current_val and default_val.
  CommandLineFlag(const char* name, const char* help, const char* filename,
                  FlagValue* current_val, FlagValue* default_val);
  ~CommandLineFlag();

  const char* name() const { return name_; }
  const char* help() const { return help_; }
  const char* filename() const { return file_; }
  const char* CleanFileName() const;  // nixes irrelevant prefix such as homedir
  string current_value() const { return current_->ToString(); }
  string default_value() const { return defvalue_->ToString(); }
  const char* type_name() const { return defvalue_->TypeName(); }
  ValidateFnProto validate_function() const { return validate_fn_proto_; }
  const void* flag_ptr() const { return current_->value_buffer_; }

  void FillCommandLineFlagInfo(struct CommandLineFlagInfo* result);

  // If validate_fn_proto_ is non-NULL, calls it on value, returns result.
  bool Validate(const FlagValue& value) const;
  bool ValidateCurrent() const { return Validate(*current_); }

 private:
  // for SetFlagLocked() and setting flags_by_ptr_
  friend class FlagRegistry;
  friend class GFLAGS_NAMESPACE::FlagSaverImpl;  // for cloning the values
  // set validate_fn
  friend bool AddFlagValidator(const void*, ValidateFnProto);

  // This copies all the non-const members: modified, processed, defvalue, etc.
  void CopyFrom(const CommandLineFlag& src);

  void UpdateModifiedBit();

  const char* const name_;     // Flag name
  const char* const help_;     // Help message
  const char* const file_;     // Which file did this come from?
  bool modified_;              // Set after default assignment?
  FlagValue* defvalue_;        // Default value for flag
  FlagValue* current_;         // Current value for flag
  // This is a casted, 'generic' version of validate_fn, which actually
  // takes a flag-value as an arg (void (*validate_fn)(bool), say).
  // When we pass this to current_->Validate(), it will cast it back to
  // the proper type.  This may be NULL to mean we have no validate_fn.
  ValidateFnProto validate_fn_proto_;

  CommandLineFlag(const CommandLineFlag&);   // no copying!
  void operator=(const CommandLineFlag&);
};

CommandLineFlag::CommandLineFlag(const char* name, const char* help,
                                 const char* filename,
                                 FlagValue* current_val, FlagValue* default_val)
    : name_(name), help_(help), file_(filename), modified_(false),
      defvalue_(default_val), current_(current_val), validate_fn_proto_(NULL) {
}

CommandLineFlag::~CommandLineFlag() {
  delete current_;
  delete defvalue_;
}

const char* CommandLineFlag::CleanFileName() const {
  // Compute top-level directory & file that this appears in
  // search full path backwards.
  // Stop going backwards at kRootDir; and skip by the first slash.
  static const char kRootDir[] = "";    // can set this to root directory,

  if (sizeof(kRootDir)-1 == 0)          // no prefix to strip
    return filename();

  const char* clean_name = filename() + strlen(filename()) - 1;
  while ( clean_name > filename() ) {
    if (*clean_name == PATH_SEPARATOR) {
      if (strncmp(clean_name, kRootDir, sizeof(kRootDir)-1) == 0) {
        clean_name += sizeof(kRootDir)-1;    // past root-dir
        break;
      }
    }
    --clean_name;
  }
  while ( *clean_name == PATH_SEPARATOR ) ++clean_name;  // Skip any slashes
  return clean_name;
}

void CommandLineFlag::FillCommandLineFlagInfo(
    CommandLineFlagInfo* result) {
  result->name = name();
  result->type = type_name();
  result->description = help();
  result->current_value = current_value();
  result->default_value = default_value();
  result->filename = CleanFileName();
  UpdateModifiedBit();
  result->is_default = !modified_;
  result->has_validator_fn = validate_function() != NULL;
  result->flag_ptr = flag_ptr();
}

void CommandLineFlag::UpdateModifiedBit() {
  // Update the "modified" bit in case somebody bypassed the
  // Flags API and wrote directly through the FLAGS_name variable.
  if (!modified_ && !current_->Equal(*defvalue_)) {
    modified_ = true;
  }
}

void CommandLineFlag::CopyFrom(const CommandLineFlag& src) {
  // Note we only copy the non-const members; others are fixed at construct time
  if (modified_ != src.modified_) modified_ = src.modified_;
  if (!current_->Equal(*src.current_)) current_->CopyFrom(*src.current_);
  if (!defvalue_->Equal(*src.defvalue_)) defvalue_->CopyFrom(*src.defvalue_);
  if (validate_fn_proto_ != src.validate_fn_proto_)
    validate_fn_proto_ = src.validate_fn_proto_;
}

bool CommandLineFlag::Validate(const FlagValue& value) const {

  if (validate_function() == NULL)
    return true;
  else
    return value.Validate(name(), validate_function());
}


// --------------------------------------------------------------------
// FlagRegistry
//    A FlagRegistry singleton object holds all flag objects indexed
//    by their names so that if you know a flag's name (as a C
//    string), you can access or set it.  If the function is named
//    FooLocked(), you must own the registry lock before calling
//    the function; otherwise, you should *not* hold the lock, and
//    the function will acquire it itself if needed.
// --------------------------------------------------------------------

struct StringCmp {  // Used by the FlagRegistry map class to compare char*'s
  bool operator() (const char* s1, const char* s2) const {
    return (strcmp(s1, s2) < 0);
  }
};


class FlagRegistry {
 public:
  FlagRegistry() {
  }
  ~FlagRegistry() {
    // Not using STLDeleteElements as that resides in util and this
    // class is base.
    for (FlagMap::iterator p = flags_.begin(), e = flags_.end(); p != e; ++p) {
      CommandLineFlag* flag = p->second;
      delete flag;
    }
  }

  static void DeleteGlobalRegistry() {
    delete global_registry_;
    global_registry_ = NULL;
  }

  // Store a flag in this registry.  Takes ownership of the given pointer.
  void RegisterFlag(CommandLineFlag* flag);

  void Lock() { lock_.Lock(); }
  void Unlock() { lock_.Unlock(); }

  // Returns the flag object for the specified name, or NULL if not found.
  CommandLineFlag* FindFlagLocked(const char* name);

  // Returns the flag object whose current-value is stored at flag_ptr.
  // That is, for whom current_->value_buffer_ == flag_ptr
  CommandLineFlag* FindFlagViaPtrLocked(const void* flag_ptr);

  // A fancier form of FindFlag that works correctly if name is of the
  // form flag=value.  In that case, we set key to point to flag, and
  // modify v to point to the value (if present), and return the flag
  // with the given name.  If the flag does not exist, returns NULL
  // and sets error_message.
  CommandLineFlag* SplitArgumentLocked(const char* argument,
                                       string* key, const char** v,
                                       string* error_message);

  // Set the value of a flag.  If the flag was successfully set to
  // value, set msg to indicate the new flag-value, and return true.
  // Otherwise, set msg to indicate the error, leave flag unchanged,
  // and return false.  msg can be NULL.
  bool SetFlagLocked(CommandLineFlag* flag, const char* value,
                     FlagSettingMode set_mode, string* msg);

  static FlagRegistry* GlobalRegistry();   // returns a singleton registry

 private:
  friend class GFLAGS_NAMESPACE::FlagSaverImpl;  // reads all the flags in order to copy them
  friend class CommandLineFlagParser;    // for ValidateAllFlags
  friend void GFLAGS_NAMESPACE::GetAllFlags(vector<CommandLineFlagInfo>*);

  // The map from name to flag, for FindFlagLocked().
  typedef map<const char*, CommandLineFlag*, StringCmp> FlagMap;
  typedef FlagMap::iterator FlagIterator;
  typedef FlagMap::const_iterator FlagConstIterator;
  FlagMap flags_;

  // The map from current-value pointer to flag, fo FindFlagViaPtrLocked().
  typedef map<const void*, CommandLineFlag*> FlagPtrMap;
  FlagPtrMap flags_by_ptr_;

  static FlagRegistry* global_registry_;   // a singleton registry

  Mutex lock_;
  static Mutex global_registry_lock_;

  static void InitGlobalRegistry();

  // Disallow
  FlagRegistry(const FlagRegistry&);
  FlagRegistry& operator=(const FlagRegistry&);
};

class FlagRegistryLock {
 public:
  explicit FlagRegistryLock(FlagRegistry* fr) : fr_(fr) { fr_->Lock(); }
  ~FlagRegistryLock() { fr_->Unlock(); }
 private:
  FlagRegistry *const fr_;
};


void FlagRegistry::RegisterFlag(CommandLineFlag* flag) {
  Lock();
  pair<FlagIterator, bool> ins =
    flags_.insert(pair<const char*, CommandLineFlag*>(flag->name(), flag));
  if (ins.second == false) {   // means the name was already in the map
    if (strcmp(ins.first->second->filename(), flag->filename()) != 0) {
      ReportError(DIE, "ERROR: flag '%s' was defined more than once "
                  "(in files '%s' and '%s').\n",
                  flag->name(),
                  ins.first->second->filename(),
                  flag->filename());
    } else {
      ReportError(DIE, "ERROR: something wrong with flag '%s' in file '%s'.  "
                  "One possibility: file '%s' is being linked both statically "
                  "and dynamically into this executable.\n",
                  flag->name(),
                  flag->filename(), flag->filename());
    }
  }
  // Also add to the flags_by_ptr_ map.
  flags_by_ptr_[flag->current_->value_buffer_] = flag;
  Unlock();
}

CommandLineFlag* FlagRegistry::FindFlagLocked(const char* name) {
  FlagConstIterator i = flags_.find(name);
  if (i == flags_.end()) {
    return NULL;
  } else {
    return i->second;
  }
}

CommandLineFlag* FlagRegistry::FindFlagViaPtrLocked(const void* flag_ptr) {
  FlagPtrMap::const_iterator i = flags_by_ptr_.find(flag_ptr);
  if (i == flags_by_ptr_.end()) {
    return NULL;
  } else {
    return i->second;
  }
}

CommandLineFlag* FlagRegistry::SplitArgumentLocked(const char* arg,
                                                   string* key,
                                                   const char** v,
                                                   string* error_message) {
  // Find the flag object for this option
  const char* flag_name;
  const char* value = strchr(arg, '=');
  if (value == NULL) {
    key->assign(arg);
    *v = NULL;
  } else {
    // Strip out the "=value" portion from arg
    key->assign(arg, value-arg);
    *v = ++value;    // advance past the '='
  }
  flag_name = key->c_str();

  CommandLineFlag* flag = FindFlagLocked(flag_name);

  if (flag == NULL) {
    // If we can't find the flag-name, then we should return an error.
    // The one exception is if 1) the flag-name is 'nox', 2) there
    // exists a flag named 'x', and 3) 'x' is a boolean flag.
    // In that case, we want to return flag 'x'.
    if (!(flag_name[0] == 'n' && flag_name[1] == 'o')) {
      // flag-name is not 'nox', so we're not in the exception case.
      *error_message = StringPrintf("%sunknown command line flag '%s'\n",
                                    kError, key->c_str());
      return NULL;
    }
    flag = FindFlagLocked(flag_name+2);
    if (flag == NULL) {
      // No flag named 'x' exists, so we're not in the exception case.
      *error_message = StringPrintf("%sunknown command line flag '%s'\n",
                                    kError, key->c_str());
      return NULL;
    }
    if (strcmp(flag->type_name(), "bool") != 0) {
      // 'x' exists but is not boolean, so we're not in the exception case.
      *error_message = StringPrintf(
          "%sboolean value (%s) specified for %s command line flag\n",
          kError, key->c_str(), flag->type_name());
      return NULL;
    }
    // We're in the exception case!
    // Make up a fake value to replace the "no" we stripped out
    key->assign(flag_name+2);   // the name without the "no"
    *v = "0";
  }

  // Assign a value if this is a boolean flag
  if (*v == NULL && strcmp(flag->type_name(), "bool") == 0) {
    *v = "1";    // the --nox case was already handled, so this is the --x case
  }

  return flag;
}

bool TryParseLocked(const CommandLineFlag* flag, FlagValue* flag_value,
                    const char* value, string* msg) {
  // Use tenative_value, not flag_value, until we know value is valid.
  FlagValue* tentative_value = flag_value->New();
  if (!tentative_value->ParseFrom(value)) {
    if (msg) {
      StringAppendF(msg,
                    "%sillegal value '%s' specified for %s flag '%s'\n",
                    kError, value,
                    flag->type_name(), flag->name());
    }
    delete tentative_value;
    return false;
  } else if (!flag->Validate(*tentative_value)) {
    if (msg) {
      StringAppendF(msg,
          "%sfailed validation of new value '%s' for flag '%s'\n",
          kError, tentative_value->ToString().c_str(),
          flag->name());
    }
    delete tentative_value;
    return false;
  } else {
    flag_value->CopyFrom(*tentative_value);
    if (msg) {
      StringAppendF(msg, "%s set to %s\n",
                    flag->name(), flag_value->ToString().c_str());
    }
    delete tentative_value;
    return true;
  }
}

bool FlagRegistry::SetFlagLocked(CommandLineFlag* flag,
                                 const char* value,
                                 FlagSettingMode set_mode,
                                 string* msg) {
  flag->UpdateModifiedBit();
  switch (set_mode) {
    case SET_FLAGS_VALUE: {
      // set or modify the flag's value
      if (!TryParseLocked(flag, flag->current_, value, msg))
        return false;
      flag->modified_ = true;
      break;
    }
    case SET_FLAG_IF_DEFAULT: {
      // set the flag's value, but only if it hasn't been set by someone else
      if (!flag->modified_) {
        if (!TryParseLocked(flag, flag->current_, value, msg))
          return false;
        flag->modified_ = true;
      } else {
        *msg = StringPrintf("%s set to %s",
                            flag->name(), flag->current_value().c_str());
      }
      break;
    }
    case SET_FLAGS_DEFAULT: {
      // modify the flag's default-value
      if (!TryParseLocked(flag, flag->defvalue_, value, msg))
        return false;
      if (!flag->modified_) {
        // Need to set both defvalue *and* current, in this case
        TryParseLocked(flag, flag->current_, value, NULL);
      }
      break;
    }
    default: {
      // unknown set_mode
      assert(false);
      return false;
    }
  }

  return true;
}

// Get the singleton FlagRegistry object
FlagRegistry* FlagRegistry::global_registry_ = NULL;
Mutex FlagRegistry::global_registry_lock_(Mutex::LINKER_INITIALIZED);

FlagRegistry* FlagRegistry::GlobalRegistry() {
  MutexLock acquire_lock(&global_registry_lock_);
  if (!global_registry_) {
    global_registry_ = new FlagRegistry;
  }
  return global_registry_;
}

// --------------------------------------------------------------------
// CommandLineFlagParser
//    Parsing is done in two stages.  In the first, we go through
//    argv.  For every flag-like arg we can make sense of, we parse
//    it and set the appropriate FLAGS_* variable.  For every flag-
//    like arg we can't make sense of, we store it in a vector,
//    along with an explanation of the trouble.  In stage 2, we
//    handle the 'reporting' flags like --help and --mpm_version.
//    (This is via a call to HandleCommandLineHelpFlags(), in
//    gflags_reporting.cc.)
//    An optional stage 3 prints out the error messages.
//       This is a bit of a simplification.  For instance, --flagfile
//    is handled as soon as it's seen in stage 1, not in stage 2.
// --------------------------------------------------------------------

class CommandLineFlagParser {
 public:
  // The argument is the flag-registry to register the parsed flags in
  explicit CommandLineFlagParser(FlagRegistry* reg) : registry_(reg) {}
  ~CommandLineFlagParser() {}

  // Stage 1: Every time this is called, it reads all flags in argv.
  // However, it ignores all flags that have been successfully set
  // before.  Typically this is only called once, so this 'reparsing'
  // behavior isn't important.  It can be useful when trying to
  // reparse after loading a dll, though.
  uint32 ParseNewCommandLineFlags(int* argc, char*** argv, bool remove_flags);

  // Stage 2: print reporting info and exit, if requested.
  // In gflags_reporting.cc:HandleCommandLineHelpFlags().

  // Stage 3: validate all the commandline flags that have validators
  // registered.
  void ValidateAllFlags();

  // Stage 4: report any errors and return true if any were found.
  bool ReportErrors();

  // Set a particular command line option.  "newval" is a string
  // describing the new value that the option has been set to.  If
  // option_name does not specify a valid option name, or value is not
  // a valid value for option_name, newval is empty.  Does recursive
  // processing for --flagfile and --fromenv.  Returns the new value
  // if everything went ok, or empty-string if not.  (Actually, the
  // return-string could hold many flag/value pairs due to --flagfile.)
  // NB: Must have called registry_->Lock() before calling this function.
  string ProcessSingleOptionLocked(CommandLineFlag* flag,
                                   const char* value,
                                   FlagSettingMode set_mode);

  // Set a whole batch of command line options as specified by contentdata,
  // which is in flagfile format (and probably has been read from a flagfile).
  // Returns the new value if everything went ok, or empty-string if
  // not.  (Actually, the return-string could hold many flag/value
  // pairs due to --flagfile.)
  // NB: Must have called registry_->Lock() before calling this function.
  string ProcessOptionsFromStringLocked(const string& contentdata,
                                        FlagSettingMode set_mode);

  // These are the 'recursive' flags, defined at the top of this file.
  // Whenever we see these flags on the commandline, we must take action.
  // These are called by ProcessSingleOptionLocked and, similarly, return
  // new values if everything went ok, or the empty-string if not.
  string ProcessFlagfileLocked(const string& flagval, FlagSettingMode set_mode);
  // diff fromenv/tryfromenv
  string ProcessFromenvLocked(const string& flagval, FlagSettingMode set_mode,
                              bool errors_are_fatal);

 private:
  FlagRegistry* const registry_;
  map<string, string> error_flags_;      // map from name to error message
  // This could be a set<string>, but we reuse the map to minimize the .o size
  map<string, string> undefined_names_;  // --[flag] name was not registered
};


// Parse a list of (comma-separated) flags.
static void ParseFlagList(const char* value, vector<string>* flags) {
  for (const char *p = value; p && *p; value = p) {
    p = strchr(value, ',');
    size_t len;
    if (p) {
      len = p - value;
      p++;
    } else {
      len = strlen(value);
    }

    if (len == 0)
      ReportError(DIE, "ERROR: empty flaglist entry\n");
    if (value[0] == '-')
      ReportError(DIE, "ERROR: flag \"%*s\" begins with '-'\n", len, value);

    flags->push_back(string(value, len));
  }
}

// Snarf an entire file into a C++ string.  This is just so that we
// can do all the I/O in one place and not worry about it everywhere.
// Plus, it's convenient to have the whole file contents at hand.
// Adds a newline at the end of the file.
#define PFATAL(s)  do { perror(s); gflags_exitfunc(1); } while (0)

static string ReadFileIntoString(const char* filename) {
  const int kBufSize = 8092;
  char buffer[kBufSize];
  string s;
  FILE* fp;
  if ((errno = SafeFOpen(&fp, filename, "r")) != 0) PFATAL(filename);
  size_t n;
  while ( (n=fread(buffer, 1, kBufSize, fp)) > 0 ) {
    if (ferror(fp))  PFATAL(filename);
    s.append(buffer, n);
  }
  fclose(fp);
  return s;
}

uint32 CommandLineFlagParser::ParseNewCommandLineFlags(int* argc, char*** argv,
                                                       bool remove_flags) {
  const char *program_name = strrchr((*argv)[0], PATH_SEPARATOR);   // nix path
  program_name = (program_name == NULL ? (*argv)[0] : program_name+1);

  int first_nonopt = *argc;        // for non-options moved to the end

  registry_->Lock();
  for (int i = 1; i < first_nonopt; i++) {
    char* arg = (*argv)[i];

    // Like getopt(), we permute non-option flags to be at the end.
    if (arg[0] != '-' ||           // must be a program argument
        (arg[0] == '-' && arg[1] == '\0')) {  // "-" is an argument, not a flag
      memmove((*argv) + i, (*argv) + i+1, (*argc - (i+1)) * sizeof((*argv)[i]));
      (*argv)[*argc-1] = arg;      // we go last
      first_nonopt--;              // we've been pushed onto the stack
      i--;                         // to undo the i++ in the loop
      continue;
    }

    if (arg[0] == '-') arg++;      // allow leading '-'
    if (arg[0] == '-') arg++;      // or leading '--'

    // -- alone means what it does for GNU: stop options parsing
    if (*arg == '\0') {
      first_nonopt = i+1;
      break;
    }

    // Find the flag object for this option
    string key;
    const char* value;
    string error_message;
    CommandLineFlag* flag = registry_->SplitArgumentLocked(arg, &key, &value,
                                                           &error_message);
    if (flag == NULL) {
      undefined_names_[key] = "";    // value isn't actually used
      error_flags_[key] = error_message;
      continue;
    }

    if (value == NULL) {
      // Boolean options are always assigned a value by SplitArgumentLocked()
      assert(strcmp(flag->type_name(), "bool") != 0);
      if (i+1 >= first_nonopt) {
        // This flag needs a value, but there is nothing available
        error_flags_[key] = (string(kError) + "flag '" + (*argv)[i] + "'"
                             + " is missing its argument");
        if (flag->help() && flag->help()[0] > '\001') {
          // Be useful in case we have a non-stripped description.
          error_flags_[key] += string("; flag description: ") + flag->help();
        }
        error_flags_[key] += "\n";
        break;    // we treat this as an unrecoverable error
      } else {
        value = (*argv)[++i];                   // read next arg for value

        // Heuristic to detect the case where someone treats a string arg
        // like a bool:
        // --my_string_var --foo=bar
        // We look for a flag of string type, whose value begins with a
        // dash, and where the flag-name and value are separated by a
        // space rather than an '='.
        // To avoid false positives, we also require the word "true"
        // or "false" in the help string.  Without this, a valid usage
        // "-lat -30.5" would trigger the warning.  The common cases we
        // want to solve talk about true and false as values.
        if (value[0] == '-'
            && strcmp(flag->type_name(), "string") == 0
            && (strstr(flag->help(), "true")
                || strstr(flag->help(), "false"))) {
          LOG(WARNING) << "Did you really mean to set flag '"
                       << flag->name() << "' to the value '"
                       << value << "'?";
        }
      }
    }

    // TODO(csilvers): only set a flag if we hadn't set it before here
    ProcessSingleOptionLocked(flag, value, SET_FLAGS_VALUE);
  }
  registry_->Unlock();

  if (remove_flags) {   // Fix up argc and argv by removing command line flags
    (*argv)[first_nonopt-1] = (*argv)[0];
    (*argv) += (first_nonopt-1);
    (*argc) -= (first_nonopt-1);
    first_nonopt = 1;   // because we still don't count argv[0]
  }

  logging_is_probably_set_up = true;   // because we've parsed --logdir, etc.

  return first_nonopt;
}

string CommandLineFlagParser::ProcessFlagfileLocked(const string& flagval,
                                                    FlagSettingMode set_mode) {
  if (flagval.empty())
    return "";

  string msg;
  vector<string> filename_list;
  ParseFlagList(flagval.c_str(), &filename_list);  // take a list of filenames
  for (size_t i = 0; i < filename_list.size(); ++i) {
    const char* file = filename_list[i].c_str();
    msg += ProcessOptionsFromStringLocked(ReadFileIntoString(file), set_mode);
  }
  return msg;
}

string CommandLineFlagParser::ProcessFromenvLocked(const string& flagval,
                                                   FlagSettingMode set_mode,
                                                   bool errors_are_fatal) {
  if (flagval.empty())
    return "";

  string msg;
  vector<string> flaglist;
  ParseFlagList(flagval.c_str(), &flaglist);

  for (size_t i = 0; i < flaglist.size(); ++i) {
    const char* flagname = flaglist[i].c_str();
    CommandLineFlag* flag = registry_->FindFlagLocked(flagname);
    if (flag == NULL) {
      error_flags_[flagname] =
          StringPrintf("%sunknown command line flag '%s' "
                       "(via --fromenv or --tryfromenv)\n",
                       kError, flagname);
      undefined_names_[flagname] = "";
      continue;
    }

    const string envname = string("FLAGS_") + string(flagname);
	string envval;
	if (!SafeGetEnv(envname.c_str(), envval)) {
      if (errors_are_fatal) {
        error_flags_[flagname] = (string(kError) + envname +
                                  " not found in environment\n");
      }
      continue;
    }

    // Avoid infinite recursion.
    if (envval == "fromenv" || envval == "tryfromenv") {
      error_flags_[flagname] =
          StringPrintf("%sinfinite recursion on environment flag '%s'\n",
                       kError, envval.c_str());
      continue;
    }

    msg += ProcessSingleOptionLocked(flag, envval.c_str(), set_mode);
  }
  return msg;
}

string CommandLineFlagParser::ProcessSingleOptionLocked(
    CommandLineFlag* flag, const char* value, FlagSettingMode set_mode) {
  string msg;
  if (value && !registry_->SetFlagLocked(flag, value, set_mode, &msg)) {
    error_flags_[flag->name()] = msg;
    return "";
  }

  // The recursive flags, --flagfile and --fromenv and --tryfromenv,
  // must be dealt with as soon as they're seen.  They will emit
  // messages of their own.
  if (strcmp(flag->name(), "flagfile") == 0) {
    msg += ProcessFlagfileLocked(FLAGS_flagfile, set_mode);

  } else if (strcmp(flag->name(), "fromenv") == 0) {
    // last arg indicates envval-not-found is fatal (unlike in --tryfromenv)
    msg += ProcessFromenvLocked(FLAGS_fromenv, set_mode, true);

  } else if (strcmp(flag->name(), "tryfromenv") == 0) {
    msg += ProcessFromenvLocked(FLAGS_tryfromenv, set_mode, false);
  }

  return msg;
}

void CommandLineFlagParser::ValidateAllFlags() {
  FlagRegistryLock frl(registry_);
  for (FlagRegistry::FlagConstIterator i = registry_->flags_.begin();
       i != registry_->flags_.end(); ++i) {
    if (!i->second->ValidateCurrent()) {
      // only set a message if one isn't already there.  (If there's
      // an error message, our job is done, even if it's not exactly
      // the same error.)
      if (error_flags_[i->second->name()].empty())
        error_flags_[i->second->name()] =
            string(kError) + "--" + i->second->name() +
            " must be set on the commandline"
            " (default value fails validation)\n";
    }
  }
}

bool CommandLineFlagParser::ReportErrors() {
  // error_flags_ indicates errors we saw while parsing.
  // But we ignore undefined-names if ok'ed by --undef_ok
  if (!FLAGS_undefok.empty()) {
    vector<string> flaglist;
    ParseFlagList(FLAGS_undefok.c_str(), &flaglist);
    for (size_t i = 0; i < flaglist.size(); ++i) {
      // We also deal with --no<flag>, in case the flagname was boolean
      const string no_version = string("no") + flaglist[i];
      if (undefined_names_.find(flaglist[i]) != undefined_names_.end()) {
        error_flags_[flaglist[i]] = "";    // clear the error message
      } else if (undefined_names_.find(no_version) != undefined_names_.end()) {
        error_flags_[no_version] = "";
      }
    }
  }
  // Likewise, if they decided to allow reparsing, all undefined-names
  // are ok; we just silently ignore them now, and hope that a future
  // parse will pick them up somehow.
  if (allow_command_line_reparsing) {
    for (map<string, string>::const_iterator it = undefined_names_.begin();
         it != undefined_names_.end();  ++it)
      error_flags_[it->first] = "";      // clear the error message
  }

  bool found_error = false;
  string error_message;
  for (map<string, string>::const_iterator it = error_flags_.begin();
       it != error_flags_.end(); ++it) {
    if (!it->second.empty()) {
      error_message.append(it->second.data(), it->second.size());
      found_error = true;
    }
  }
  if (found_error)
    ReportError(DO_NOT_DIE, "%s", error_message.c_str());
  return found_error;
}

string CommandLineFlagParser::ProcessOptionsFromStringLocked(
    const string& contentdata, FlagSettingMode set_mode) {
  string retval;
  const char* flagfile_contents = contentdata.c_str();
  bool flags_are_relevant = true;   // set to false when filenames don't match
  bool in_filename_section = false;

  const char* line_end = flagfile_contents;
  // We read this file a line at a time.
  for (; line_end; flagfile_contents = line_end + 1) {
    while (*flagfile_contents && isspace(*flagfile_contents))
      ++flagfile_contents;
    line_end = strchr(flagfile_contents, '\n');
    size_t len = line_end ? line_end - flagfile_contents
                          : strlen(flagfile_contents);
    string line(flagfile_contents, len);

    // Each line can be one of four things:
    // 1) A comment line -- we skip it
    // 2) An empty line -- we skip it
    // 3) A list of filenames -- starts a new filenames+flags section
    // 4) A --flag=value line -- apply if previous filenames match
    if (line.empty() || line[0] == '#') {
      // comment or empty line; just ignore

    } else if (line[0] == '-') {    // flag
      in_filename_section = false;  // instead, it was a flag-line
      if (!flags_are_relevant)      // skip this flag; applies to someone else
        continue;

      const char* name_and_val = line.c_str() + 1;    // skip the leading -
      if (*name_and_val == '-')
        name_and_val++;                               // skip second - too
      string key;
      const char* value;
      string error_message;
      CommandLineFlag* flag = registry_->SplitArgumentLocked(name_and_val,
                                                             &key, &value,
                                                             &error_message);
      // By API, errors parsing flagfile lines are silently ignored.
      if (flag == NULL) {
        // "WARNING: flagname '" + key + "' not found\n"
      } else if (value == NULL) {
        // "WARNING: flagname '" + key + "' missing a value\n"
      } else {
        retval += ProcessSingleOptionLocked(flag, value, set_mode);
      }

    } else {                        // a filename!
      if (!in_filename_section) {   // start over: assume filenames don't match
        in_filename_section = true;
        flags_are_relevant = false;
      }

      // Split the line up at spaces into glob-patterns
      const char* space = line.c_str();   // just has to be non-NULL
      for (const char* word = line.c_str(); *space; word = space+1) {
        if (flags_are_relevant)     // we can stop as soon as we match
          break;
        space = strchr(word, ' ');
        if (space == NULL)
          space = word + strlen(word);
        const string glob(word, space - word);
        // We try matching both against the full argv0 and basename(argv0)
        if (glob == ProgramInvocationName()       // small optimization
            || glob == ProgramInvocationShortName()
#if defined(HAVE_FNMATCH_H)
            || fnmatch(glob.c_str(), ProgramInvocationName(),      FNM_PATHNAME) == 0
            || fnmatch(glob.c_str(), ProgramInvocationShortName(), FNM_PATHNAME) == 0
#elif defined(HAVE_SHLWAPI_H)
            || PathMatchSpec(glob.c_str(), ProgramInvocationName())
            || PathMatchSpec(glob.c_str(), ProgramInvocationShortName())
#endif
            ) {
          flags_are_relevant = true;
        }
      }
    }
  }
  return retval;
}

// --------------------------------------------------------------------
// GetFromEnv()
// AddFlagValidator()
//    These are helper functions for routines like BoolFromEnv() and
//    RegisterFlagValidator, defined below.  They're defined here so
//    they can live in the unnamed namespace (which makes friendship
//    declarations for these classes possible).
// --------------------------------------------------------------------

template<typename T>
T GetFromEnv(const char *varname, const char* type, T dflt) {
  std::string valstr;
  if (SafeGetEnv(varname, valstr)) {
    FlagValue ifv(new T, type, true);
    if (!ifv.ParseFrom(valstr.c_str())) {
      ReportError(DIE, "ERROR: error parsing env variable '%s' with value '%s'\n",
                  varname, valstr.c_str());
	}
    return OTHER_VALUE_AS(ifv, T);
  } else return dflt;
}

bool AddFlagValidator(const void* flag_ptr, ValidateFnProto validate_fn_proto) {
  // We want a lock around this routine, in case two threads try to
  // add a validator (hopefully the same one!) at once.  We could use
  // our own thread, but we need to loook at the registry anyway, so
  // we just steal that one.
  FlagRegistry* const registry = FlagRegistry::GlobalRegistry();
  FlagRegistryLock frl(registry);
  // First, find the flag whose current-flag storage is 'flag'.
  // This is the CommandLineFlag whose current_->value_buffer_ == flag
  CommandLineFlag* flag = registry->FindFlagViaPtrLocked(flag_ptr);
  if (!flag) {
    LOG(WARNING) << "Ignoring RegisterValidateFunction() for flag pointer "
                 << flag_ptr << ": no flag found at that address";
    return false;
  } else if (validate_fn_proto == flag->validate_function()) {
    return true;    // ok to register the same function over and over again
  } else if (validate_fn_proto != NULL && flag->validate_function() != NULL) {
    LOG(WARNING) << "Ignoring RegisterValidateFunction() for flag '"
                 << flag->name() << "': validate-fn already registered";
    return false;
  } else {
    flag->validate_fn_proto_ = validate_fn_proto;
    return true;
  }
}

}  // end unnamed namespaces


// Now define the functions that are exported via the .h file

// --------------------------------------------------------------------
// FlagRegisterer
//    This class exists merely to have a global constructor (the
//    kind that runs before main(), that goes an initializes each
//    flag that's been declared.  Note that it's very important we
//    don't have a destructor that deletes flag_, because that would
//    cause us to delete current_storage/defvalue_storage as well,
//    which can cause a crash if anything tries to access the flag
//    values in a global destructor.
// --------------------------------------------------------------------

FlagRegisterer::FlagRegisterer(const char* name, const char* type,
                               const char* help, const char* filename,
                               void* current_storage, void* defvalue_storage) {
  if (help == NULL)
    help = "";
  // FlagValue expects the type-name to not include any namespace
  // components, so we get rid of those, if any.
  if (strchr(type, ':'))
    type = strrchr(type, ':') + 1;
  FlagValue* current = new FlagValue(current_storage, type, false);
  FlagValue* defvalue = new FlagValue(defvalue_storage, type, false);
  // Importantly, flag_ will never be deleted, so storage is always good.
  CommandLineFlag* flag = new CommandLineFlag(name, help, filename,
                                              current, defvalue);
  FlagRegistry::GlobalRegistry()->RegisterFlag(flag);   // default registry
}

// --------------------------------------------------------------------
// GetAllFlags()
//    The main way the FlagRegistry class exposes its data.  This
//    returns, as strings, all the info about all the flags in
//    the main registry, sorted first by filename they are defined
//    in, and then by flagname.
// --------------------------------------------------------------------

struct FilenameFlagnameCmp {
  bool operator()(const CommandLineFlagInfo& a,
                  const CommandLineFlagInfo& b) const {
    int cmp = strcmp(a.filename.c_str(), b.filename.c_str());
    if (cmp == 0)
      cmp = strcmp(a.name.c_str(), b.name.c_str());  // secondary sort key
    return cmp < 0;
  }
};

void GetAllFlags(vector<CommandLineFlagInfo>* OUTPUT) {
  FlagRegistry* const registry = FlagRegistry::GlobalRegistry();
  registry->Lock();
  for (FlagRegistry::FlagConstIterator i = registry->flags_.begin();
       i != registry->flags_.end(); ++i) {
    CommandLineFlagInfo fi;
    i->second->FillCommandLineFlagInfo(&fi);
    OUTPUT->push_back(fi);
  }
  registry->Unlock();
  // Now sort the flags, first by filename they occur in, then alphabetically
  sort(OUTPUT->begin(), OUTPUT->end(), FilenameFlagnameCmp());
}

// --------------------------------------------------------------------
// SetArgv()
// GetArgvs()
// GetArgv()
// GetArgv0()
// ProgramInvocationName()
// ProgramInvocationShortName()
// SetUsageMessage()
// ProgramUsage()
//    Functions to set and get argv.  Typically the setter is called
//    by ParseCommandLineFlags.  Also can get the ProgramUsage string,
//    set by SetUsageMessage.
// --------------------------------------------------------------------

// These values are not protected by a Mutex because they are normally
// set only once during program startup.
//
// For some reason those were raw const char* allocated in SetArgv and nobody
// cared about releasing them. Oddly enough, SetArgv itself populates argvs
// which is a vector of std::string so it appears there's no real problem in
// using objects here.
static string argv0("UNKNOWN");      // just the program name
static string cmdline("");           // the entire command-line
static vector<string> argvs;
static uint32 argv_sum = 0; // ?what is this for?
static string program_usage;

void SetArgv(int argc, const char** argv) {
  static bool called_set_argv = false;
  if (called_set_argv)         // we already have an argv for you
    return;

  called_set_argv = true;

  assert(argc > 0);            // every program has at least a progname
  argv0 = argv[0];

  string cmdline_string;       // easier than doing strcats
  for (int i = 0; i < argc; i++) {
    if (i != 0) {
      cmdline_string += " ";
    }
    cmdline_string += argv[i];
    argvs.push_back(argv[i]);
  }
  cmdline = cmdline_string.c_str();

  // Compute a simple sum of all the chars in argv
  for (string::const_iterator c = cmdline.cbegin(); c != cmdline.cend(); ++c)
    argv_sum += *c;
}

const vector<string>& GetArgvs() { return argvs; }
const char* GetArgv()            { return cmdline.c_str(); }
const char* GetArgv0()           { return argv0.c_str(); }
uint32 GetArgvSum()              { return argv_sum; }
const char* ProgramInvocationName() {             // like the GNU libc fn
  return GetArgv0();
}
const char* ProgramInvocationShortName() {        // like the GNU libc fn
<<<<<<< HEAD
  const char* slash = strrchr(argv0.c_str(), '/');
#ifdef OS_WINDOWS
  if (!slash)  slash = strrchr(argv0.c_str(), '\\');
=======
  const char* slash = strrchr(argv0, '/');
#ifdef OS_WINDOWS
  if (!slash)  slash = strrchr(argv0, '\\');
>>>>>>> 71c656e0
#endif
  return slash ? slash + 1 : argv0.c_str();
}

void SetUsageMessage(const string& usage) {
  if (program_usage.length())
    ReportError(DIE, "ERROR: SetUsageMessage() called twice\n");
  program_usage = usage;      // small memory leak
}

const char* ProgramUsage() {
  if (program_usage.length()) {
    return program_usage.c_str();
  }
  return "Warning: SetUsageMessage() never called";
}

// --------------------------------------------------------------------
// SetVersionString()
// VersionString()
// --------------------------------------------------------------------

static string version_string;

void SetVersionString(const string& version) {
  if (version_string.empty() == false)
    ReportError(DIE, "ERROR: SetVersionString() called twice\n");
  version_string = version;
}

const char* VersionString() {
  return version_string.c_str();
}


// --------------------------------------------------------------------
// GetCommandLineOption()
// GetCommandLineFlagInfo()
// GetCommandLineFlagInfoOrDie()
// SetCommandLineOption()
// SetCommandLineOptionWithMode()
//    The programmatic way to set a flag's value, using a string
//    for its name rather than the variable itself (that is,
//    SetCommandLineOption("foo", x) rather than FLAGS_foo = x).
//    There's also a bit more flexibility here due to the various
//    set-modes, but typically these are used when you only have
//    that flag's name as a string, perhaps at runtime.
//    All of these work on the default, global registry.
//       For GetCommandLineOption, return false if no such flag
//    is known, true otherwise.  We clear "value" if a suitable
//    flag is found.
// --------------------------------------------------------------------


bool GetCommandLineOption(const char* name, string* value) {
  if (NULL == name)
    return false;
  assert(value);

  FlagRegistry* const registry = FlagRegistry::GlobalRegistry();
  FlagRegistryLock frl(registry);
  CommandLineFlag* flag = registry->FindFlagLocked(name);
  if (flag == NULL) {
    return false;
  } else {
    *value = flag->current_value();
    return true;
  }
}

bool GetCommandLineFlagInfo(const char* name, CommandLineFlagInfo* OUTPUT) {
  if (NULL == name) return false;
  FlagRegistry* const registry = FlagRegistry::GlobalRegistry();
  FlagRegistryLock frl(registry);
  CommandLineFlag* flag = registry->FindFlagLocked(name);
  if (flag == NULL) {
    return false;
  } else {
    assert(OUTPUT);
    flag->FillCommandLineFlagInfo(OUTPUT);
    return true;
  }
}

CommandLineFlagInfo GetCommandLineFlagInfoOrDie(const char* name) {
  CommandLineFlagInfo info;
  if (!GetCommandLineFlagInfo(name, &info)) {
    fprintf(stderr, "FATAL ERROR: flag name '%s' doesn't exist\n", name);
    gflags_exitfunc(1);    // almost certainly gflags_exitfunc()
  }
  return info;
}

string SetCommandLineOptionWithMode(const char* name, const char* value,
                                    FlagSettingMode set_mode) {
  string result;
  FlagRegistry* const registry = FlagRegistry::GlobalRegistry();
  FlagRegistryLock frl(registry);
  CommandLineFlag* flag = registry->FindFlagLocked(name);
  if (flag) {
    CommandLineFlagParser parser(registry);
    result = parser.ProcessSingleOptionLocked(flag, value, set_mode);
    if (!result.empty()) {   // in the error case, we've already logged
      // Could consider logging this change
    }
  }
  // The API of this function is that we return empty string on error
  return result;
}

string SetCommandLineOption(const char* name, const char* value) {
  return SetCommandLineOptionWithMode(name, value, SET_FLAGS_VALUE);
}

// --------------------------------------------------------------------
// FlagSaver
// FlagSaverImpl
//    This class stores the states of all flags at construct time,
//    and restores all flags to that state at destruct time.
//    Its major implementation challenge is that it never modifies
//    pointers in the 'main' registry, so global FLAG_* vars always
//    point to the right place.
// --------------------------------------------------------------------

class FlagSaverImpl {
 public:
  // Constructs an empty FlagSaverImpl object.
  explicit FlagSaverImpl(FlagRegistry* main_registry)
      : main_registry_(main_registry) { }
  ~FlagSaverImpl() {
    // reclaim memory from each of our CommandLineFlags
    vector<CommandLineFlag*>::const_iterator it;
    for (it = backup_registry_.begin(); it != backup_registry_.end(); ++it)
      delete *it;
  }

  // Saves the flag states from the flag registry into this object.
  // It's an error to call this more than once.
  // Must be called when the registry mutex is not held.
  void SaveFromRegistry() {
    FlagRegistryLock frl(main_registry_);
    assert(backup_registry_.empty());   // call only once!
    for (FlagRegistry::FlagConstIterator it = main_registry_->flags_.begin();
         it != main_registry_->flags_.end();
         ++it) {
      const CommandLineFlag* main = it->second;
      // Sets up all the const variables in backup correctly
      CommandLineFlag* backup = new CommandLineFlag(
          main->name(), main->help(), main->filename(),
          main->current_->New(), main->defvalue_->New());
      // Sets up all the non-const variables in backup correctly
      backup->CopyFrom(*main);
      backup_registry_.push_back(backup);   // add it to a convenient list
    }
  }

  // Restores the saved flag states into the flag registry.  We
  // assume no flags were added or deleted from the registry since
  // the SaveFromRegistry; if they were, that's trouble!  Must be
  // called when the registry mutex is not held.
  void RestoreToRegistry() {
    FlagRegistryLock frl(main_registry_);
    vector<CommandLineFlag*>::const_iterator it;
    for (it = backup_registry_.begin(); it != backup_registry_.end(); ++it) {
      CommandLineFlag* main = main_registry_->FindFlagLocked((*it)->name());
      if (main != NULL) {       // if NULL, flag got deleted from registry(!)
        main->CopyFrom(**it);
      }
    }
  }

 private:
  FlagRegistry* const main_registry_;
  vector<CommandLineFlag*> backup_registry_;

  FlagSaverImpl(const FlagSaverImpl&);  // no copying!
  void operator=(const FlagSaverImpl&);
};

FlagSaver::FlagSaver()
    : impl_(new FlagSaverImpl(FlagRegistry::GlobalRegistry())) {
  impl_->SaveFromRegistry();
}

FlagSaver::~FlagSaver() {
  impl_->RestoreToRegistry();
  delete impl_;
}


// --------------------------------------------------------------------
// CommandlineFlagsIntoString()
// ReadFlagsFromString()
// AppendFlagsIntoFile()
// ReadFromFlagsFile()
//    These are mostly-deprecated routines that stick the
//    commandline flags into a file/string and read them back
//    out again.  I can see a use for CommandlineFlagsIntoString,
//    for creating a flagfile, but the rest don't seem that useful
//    -- some, I think, are a poor-man's attempt at FlagSaver --
//    and are included only until we can delete them from callers.
//    Note they don't save --flagfile flags (though they do save
//    the result of having called the flagfile, of course).
// --------------------------------------------------------------------

static string TheseCommandlineFlagsIntoString(
    const vector<CommandLineFlagInfo>& flags) {
  vector<CommandLineFlagInfo>::const_iterator i;

  size_t retval_space = 0;
  for (i = flags.begin(); i != flags.end(); ++i) {
    // An (over)estimate of how much space it will take to print this flag
    retval_space += i->name.length() + i->current_value.length() + 5;
  }

  string retval;
  retval.reserve(retval_space);
  for (i = flags.begin(); i != flags.end(); ++i) {
    retval += "--";
    retval += i->name;
    retval += "=";
    retval += i->current_value;
    retval += "\n";
  }
  return retval;
}

string CommandlineFlagsIntoString() {
  vector<CommandLineFlagInfo> sorted_flags;
  GetAllFlags(&sorted_flags);
  return TheseCommandlineFlagsIntoString(sorted_flags);
}

bool ReadFlagsFromString(const string& flagfilecontents,
                         const char* /*prog_name*/,  // TODO(csilvers): nix this
                         bool errors_are_fatal) {
  FlagRegistry* const registry = FlagRegistry::GlobalRegistry();
  FlagSaverImpl saved_states(registry);
  saved_states.SaveFromRegistry();

  CommandLineFlagParser parser(registry);
  registry->Lock();
  parser.ProcessOptionsFromStringLocked(flagfilecontents, SET_FLAGS_VALUE);
  registry->Unlock();
  // Should we handle --help and such when reading flags from a string?  Sure.
  HandleCommandLineHelpFlags();
  if (parser.ReportErrors()) {
    // Error.  Restore all global flags to their previous values.
    if (errors_are_fatal)
      gflags_exitfunc(1);
    saved_states.RestoreToRegistry();
    return false;
  }
  return true;
}

// TODO(csilvers): nix prog_name in favor of ProgramInvocationShortName()
bool AppendFlagsIntoFile(const string& filename, const char *prog_name) {
  FILE *fp;
  if (SafeFOpen(&fp, filename.c_str(), "a") != 0) {
    return false;
  }

  if (prog_name)
    fprintf(fp, "%s\n", prog_name);

  vector<CommandLineFlagInfo> flags;
  GetAllFlags(&flags);
  // But we don't want --flagfile, which leads to weird recursion issues
  vector<CommandLineFlagInfo>::iterator i;
  for (i = flags.begin(); i != flags.end(); ++i) {
    if (strcmp(i->name.c_str(), "flagfile") == 0) {
      flags.erase(i);
      break;
    }
  }
  fprintf(fp, "%s", TheseCommandlineFlagsIntoString(flags).c_str());

  fclose(fp);
  return true;
}

bool ReadFromFlagsFile(const string& filename, const char* prog_name,
                       bool errors_are_fatal) {
  return ReadFlagsFromString(ReadFileIntoString(filename.c_str()),
                             prog_name, errors_are_fatal);
}


// --------------------------------------------------------------------
// BoolFromEnv()
// Int32FromEnv()
// Int64FromEnv()
// Uint64FromEnv()
// DoubleFromEnv()
// StringFromEnv()
//    Reads the value from the environment and returns it.
//    We use an FlagValue to make the parsing easy.
//    Example usage:
//       DEFINE_bool(myflag, BoolFromEnv("MYFLAG_DEFAULT", false), "whatever");
// --------------------------------------------------------------------

bool BoolFromEnv(const char *v, bool dflt) {
  return GetFromEnv(v, "bool", dflt);
}
int32 Int32FromEnv(const char *v, int32 dflt) {
  return GetFromEnv(v, "int32", dflt);
}
int64 Int64FromEnv(const char *v, int64 dflt)    {
  return GetFromEnv(v, "int64", dflt);
}
uint64 Uint64FromEnv(const char *v, uint64 dflt) {
  return GetFromEnv(v, "uint64", dflt);
}
double DoubleFromEnv(const char *v, double dflt) {
  return GetFromEnv(v, "double", dflt);
}

#ifdef _MSC_VER
#  pragma warning(push)
#  pragma warning(disable: 4996) // ignore getenv security warning
#endif
const char *StringFromEnv(const char *varname, const char *dflt) {
  const char* const val = getenv(varname);
  return val ? val : dflt;
}
#ifdef _MSC_VER
#  pragma warning(pop)
#endif


// --------------------------------------------------------------------
// RegisterFlagValidator()
//    RegisterFlagValidator() is the function that clients use to
//    'decorate' a flag with a validation function.  Once this is
//    done, every time the flag is set (including when the flag
//    is parsed from argv), the validator-function is called.
//       These functions return true if the validator was added
//    successfully, or false if not: the flag already has a validator,
//    (only one allowed per flag), the 1st arg isn't a flag, etc.
//       This function is not thread-safe.
// --------------------------------------------------------------------

bool RegisterFlagValidator(const bool* flag,
                           bool (*validate_fn)(const char*, bool)) {
  return AddFlagValidator(flag, reinterpret_cast<ValidateFnProto>(validate_fn));
}
bool RegisterFlagValidator(const int32* flag,
                           bool (*validate_fn)(const char*, int32)) {
  return AddFlagValidator(flag, reinterpret_cast<ValidateFnProto>(validate_fn));
}
bool RegisterFlagValidator(const int64* flag,
                           bool (*validate_fn)(const char*, int64)) {
  return AddFlagValidator(flag, reinterpret_cast<ValidateFnProto>(validate_fn));
}
bool RegisterFlagValidator(const uint64* flag,
                           bool (*validate_fn)(const char*, uint64)) {
  return AddFlagValidator(flag, reinterpret_cast<ValidateFnProto>(validate_fn));
}
bool RegisterFlagValidator(const double* flag,
                           bool (*validate_fn)(const char*, double)) {
  return AddFlagValidator(flag, reinterpret_cast<ValidateFnProto>(validate_fn));
}
bool RegisterFlagValidator(const string* flag,
                           bool (*validate_fn)(const char*, const string&)) {
  return AddFlagValidator(flag, reinterpret_cast<ValidateFnProto>(validate_fn));
}


// --------------------------------------------------------------------
// ParseCommandLineFlags()
// ParseCommandLineNonHelpFlags()
// HandleCommandLineHelpFlags()
//    This is the main function called from main(), to actually
//    parse the commandline.  It modifies argc and argv as described
//    at the top of gflags.h.  You can also divide this
//    function into two parts, if you want to do work between
//    the parsing of the flags and the printing of any help output.
// --------------------------------------------------------------------

static uint32 ParseCommandLineFlagsInternal(int* argc, char*** argv,
                                            bool remove_flags, bool do_report) {
  SetArgv(*argc, const_cast<const char**>(*argv));    // save it for later

  FlagRegistry* const registry = FlagRegistry::GlobalRegistry();
  CommandLineFlagParser parser(registry);

  // When we parse the commandline flags, we'll handle --flagfile,
  // --tryfromenv, etc. as we see them (since flag-evaluation order
  // may be important).  But sometimes apps set FLAGS_tryfromenv/etc.
  // manually before calling ParseCommandLineFlags.  We want to evaluate
  // those too, as if they were the first flags on the commandline.
  registry->Lock();
  parser.ProcessFlagfileLocked(FLAGS_flagfile, SET_FLAGS_VALUE);
  // Last arg here indicates whether flag-not-found is a fatal error or not
  parser.ProcessFromenvLocked(FLAGS_fromenv, SET_FLAGS_VALUE, true);
  parser.ProcessFromenvLocked(FLAGS_tryfromenv, SET_FLAGS_VALUE, false);
  registry->Unlock();

  // Now get the flags specified on the commandline
  const int r = parser.ParseNewCommandLineFlags(argc, argv, remove_flags);

  if (do_report)
    HandleCommandLineHelpFlags();   // may cause us to exit on --help, etc.

  // See if any of the unset flags fail their validation checks
  parser.ValidateAllFlags();

  if (parser.ReportErrors())        // may cause us to exit on illegal flags
    gflags_exitfunc(1);
  return r;
}

uint32 ParseCommandLineFlags(int* argc, char*** argv, bool remove_flags) {
  return ParseCommandLineFlagsInternal(argc, argv, remove_flags, true);
}

uint32 ParseCommandLineNonHelpFlags(int* argc, char*** argv,
                                    bool remove_flags) {
  return ParseCommandLineFlagsInternal(argc, argv, remove_flags, false);
}

// --------------------------------------------------------------------
// AllowCommandLineReparsing()
// ReparseCommandLineNonHelpFlags()
//    This is most useful for shared libraries.  The idea is if
//    a flag is defined in a shared library that is dlopen'ed
//    sometime after main(), you can ParseCommandLineFlags before
//    the dlopen, then ReparseCommandLineNonHelpFlags() after the
//    dlopen, to get the new flags.  But you have to explicitly
//    Allow() it; otherwise, you get the normal default behavior
//    of unrecognized flags calling a fatal error.
// TODO(csilvers): this isn't used.  Just delete it?
// --------------------------------------------------------------------

void AllowCommandLineReparsing() {
  allow_command_line_reparsing = true;
}

void ReparseCommandLineNonHelpFlags() {
  // We make a copy of argc and argv to pass in
  const vector<string>& argvs = GetArgvs();
  int tmp_argc = static_cast<int>(argvs.size());
  char** tmp_argv = new char* [tmp_argc + 1];
  for (int i = 0; i < tmp_argc; ++i)
    tmp_argv[i] = strdup(argvs[i].c_str());   // TODO(csilvers): don't dup

  ParseCommandLineNonHelpFlags(&tmp_argc, &tmp_argv, false);

  for (int i = 0; i < tmp_argc; ++i)
    free(tmp_argv[i]);
  delete[] tmp_argv;
}

void ShutDownCommandLineFlags() {
  FlagRegistry::DeleteGlobalRegistry();
}


} // namespace GFLAGS_NAMESPACE<|MERGE_RESOLUTION|>--- conflicted
+++ resolved
@@ -1495,15 +1495,9 @@
   return GetArgv0();
 }
 const char* ProgramInvocationShortName() {        // like the GNU libc fn
-<<<<<<< HEAD
   const char* slash = strrchr(argv0.c_str(), '/');
 #ifdef OS_WINDOWS
   if (!slash)  slash = strrchr(argv0.c_str(), '\\');
-=======
-  const char* slash = strrchr(argv0, '/');
-#ifdef OS_WINDOWS
-  if (!slash)  slash = strrchr(argv0, '\\');
->>>>>>> 71c656e0
 #endif
   return slash ? slash + 1 : argv0.c_str();
 }
